--- conflicted
+++ resolved
@@ -1,13 +1,10 @@
 #
 # IndependentVariable class
 #
-<<<<<<< HEAD
 import sympy
 import numpy as np
 from typing import Union, Optional, Any
 
-=======
->>>>>>> 6ece7a12
 import pybamm
 from pybamm.util import have_optional_dependency
 

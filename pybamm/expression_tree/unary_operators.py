--- conflicted
+++ resolved
@@ -1237,290 +1237,6 @@
     return boundary_value(symbol, "right")
 
 
-<<<<<<< HEAD
-#
-# Methods for averaging
-#
-
-
-def x_average(symbol):
-    """
-    convenience function for creating an average in the x-direction.
-
-    Parameters
-    ----------
-    symbol : :class:`pybamm.Symbol`
-        The function to be averaged
-
-    Returns
-    -------
-    :class:`Symbol`
-        the new averaged symbol
-    """
-    # Can't take average if the symbol evaluates on edges
-    if symbol.evaluates_on_edges("primary"):
-        raise ValueError("Can't take the x-average of a symbol that evaluates on edges")
-    # If symbol doesn't have a domain, its average value is itself
-    if symbol.domain in [[], ["current collector"]]:
-        new_symbol = symbol.new_copy()
-        new_symbol.parent = None
-        return new_symbol
-    # If symbol is a primary or full broadcast, reduce by one dimension
-    if isinstance(symbol, (pybamm.PrimaryBroadcast, pybamm.FullBroadcast)):
-        return symbol.reduce_one_dimension()
-    # If symbol is a concatenation of Broadcasts, its average value is its child
-    elif isinstance(symbol, pybamm.Concatenation) and all(
-        isinstance(child, pybamm.Broadcast) for child in symbol.children
-    ):
-        geo = pybamm.geometric_parameters
-        l_n = geo.l_n
-        l_s = geo.l_s
-        l_p = geo.l_p
-        if symbol.domain == ["negative electrode", "separator", "positive electrode"]:
-            a, b, c = [orp.orphans[0] for orp in symbol.orphans]
-            out = (l_n * a + l_s * b + l_p * c) / (l_n + l_s + l_p)
-        elif symbol.domain == ["separator", "positive electrode"]:
-            b, c = [orp.orphans[0] for orp in symbol.orphans]
-            out = (l_s * b + l_p * c) / (l_s + l_p)
-        # To respect domains we may need to broadcast the child back out
-        child = symbol.children[0]
-        # If symbol being returned doesn't have empty domain, return it
-        if out.domain != []:
-            return out
-        # Otherwise we may need to broadcast it
-        elif child.auxiliary_domains == {}:
-            return out
-        else:
-            domain = child.auxiliary_domains["secondary"]
-            if "tertiary" not in child.auxiliary_domains:
-                return pybamm.PrimaryBroadcast(out, domain)
-            else:
-                auxiliary_domains = {"secondary": child.auxiliary_domains["tertiary"]}
-                return pybamm.FullBroadcast(out, domain, auxiliary_domains)
-    # Otherwise, use Integral to calculate average value
-    else:
-        geo = pybamm.geometric_parameters
-        # Even if domain is "negative electrode", "separator", or
-        # "positive electrode", and we know l, we still compute it as Integral(1, x)
-        # as this will be easier to identify for simplifications later on
-        if symbol.domain == ["negative particle"] or symbol.domain == [
-            "negative particle size"
-        ]:
-            x = pybamm.standard_spatial_vars.x_n
-            l = geo.l_n
-        elif symbol.domain == ["positive particle"] or symbol.domain == [
-            "positive particle size"
-        ]:
-            x = pybamm.standard_spatial_vars.x_p
-            l = geo.l_p
-        else:
-            x = pybamm.SpatialVariable("x", domain=symbol.domain)
-            v = pybamm.ones_like(symbol)
-            l = pybamm.Integral(v, x)
-        return Integral(symbol, x) / l
-
-
-def z_average(symbol):
-    """
-    convenience function for creating an average in the z-direction.
-
-    Parameters
-    ----------
-    symbol : :class:`pybamm.Symbol`
-        The function to be averaged
-
-    Returns
-    -------
-    :class:`Symbol`
-        the new averaged symbol
-    """
-    # Can't take average if the symbol evaluates on edges
-    if symbol.evaluates_on_edges("primary"):
-        raise ValueError("Can't take the z-average of a symbol that evaluates on edges")
-    # Symbol must have domain [] or ["current collector"]
-    if symbol.domain not in [[], ["current collector"]]:
-        raise pybamm.DomainError(
-            """z-average only implemented in the 'current collector' domain,
-            but symbol has domains {}""".format(
-                symbol.domain
-            )
-        )
-    # If symbol doesn't have a domain, its average value is itself
-    if symbol.domain == []:
-        new_symbol = symbol.new_copy()
-        new_symbol.parent = None
-        return new_symbol
-    # If symbol is a Broadcast, its average value is its child
-    elif isinstance(symbol, pybamm.Broadcast):
-        return symbol.orphans[0]
-    # Otherwise, use Integral to calculate average value
-    else:
-        # We compute the length as Integral(1, z) as this will be easier to identify
-        # for simplifications later on and it gives the correct behaviour when using
-        # ZeroDimensionalSpatialMethod
-        z = pybamm.standard_spatial_vars.z
-        v = pybamm.ones_like(symbol)
-        l = pybamm.Integral(v, z)
-        return Integral(symbol, z) / l
-
-
-def yz_average(symbol):
-    """
-    convenience function for creating an average in the y-z-direction.
-
-    Parameters
-    ----------
-    symbol : :class:`pybamm.Symbol`
-        The function to be averaged
-
-    Returns
-    -------
-    :class:`Symbol`
-        the new averaged symbol
-    """
-    # Symbol must have domain [] or ["current collector"]
-    if symbol.domain not in [[], ["current collector"]]:
-        raise pybamm.DomainError(
-            """y-z-average only implemented in the 'current collector' domain,
-            but symbol has domains {}""".format(
-                symbol.domain
-            )
-        )
-    # If symbol doesn't have a domain, its average value is itself
-    if symbol.domain == []:
-        new_symbol = symbol.new_copy()
-        new_symbol.parent = None
-        return new_symbol
-    # If symbol is a Broadcast, its average value is its child
-    elif isinstance(symbol, pybamm.Broadcast):
-        return symbol.orphans[0]
-    # Otherwise, use Integral to calculate average value
-    else:
-        # We compute the area as Integral(1, [y,z]) as this will be easier to identify
-        # for simplifications later on and it gives the correct behaviour when using
-        # ZeroDimensionalSpatialMethod
-        y = pybamm.standard_spatial_vars.y
-        z = pybamm.standard_spatial_vars.z
-        v = pybamm.ones_like(symbol)
-        A = pybamm.Integral(v, [y, z])
-        return Integral(symbol, [y, z]) / A
-
-
-def xyz_average(symbol):
-    return yz_average(x_average(symbol))
-
-
-def r_average(symbol):
-    """
-    convenience function for creating an average in the r-direction.
-
-    Parameters
-    ----------
-    symbol : :class:`pybamm.Symbol`
-        The function to be averaged
-
-    Returns
-    -------
-    :class:`Symbol`
-        the new averaged symbol
-    """
-    # Can't take average if the symbol evaluates on edges
-    if symbol.evaluates_on_edges("primary"):
-        raise ValueError("Can't take the r-average of a symbol that evaluates on edges")
-    # Otherwise, if symbol doesn't have a particle domain,
-    # its r-averaged value is itself
-    elif symbol.domain not in [
-        ["positive particle"],
-        ["negative particle"],
-        ["working particle"],
-    ]:
-        new_symbol = symbol.new_copy()
-        new_symbol.parent = None
-        return new_symbol
-    # If symbol is a secondary broadcast onto "negative electrode" or
-    # "positive electrode", take the r-average of the child then broadcast back
-    elif isinstance(symbol, pybamm.SecondaryBroadcast) and symbol.domains[
-        "secondary"
-    ] in [["positive electrode"], ["negative electrode"], ["working electrode"]]:
-        child = symbol.orphans[0]
-        child_av = pybamm.r_average(child)
-        return pybamm.PrimaryBroadcast(child_av, symbol.domains["secondary"])
-    # If symbol is a Broadcast onto a particle domain, its average value is its child
-    elif isinstance(symbol, pybamm.PrimaryBroadcast) and symbol.domain in [
-        ["positive particle"],
-        ["negative particle"],
-        ["working particle"],
-    ]:
-        return symbol.orphans[0]
-    else:
-        r = pybamm.SpatialVariable("r", symbol.domain)
-        v = pybamm.FullBroadcast(
-            pybamm.Scalar(1), symbol.domain, symbol.auxiliary_domains
-        )
-        return Integral(symbol, r) / Integral(v, r)
-
-
-def size_average(symbol):
-    """convenience function for averaging over particle size R using the area-weighted
-    particle-size distribution.
-
-    Parameters
-    ----------
-    symbol : :class:`pybamm.Symbol`
-        The function to be averaged
-    Returns
-    -------
-    :class:`Symbol`
-        the new averaged symbol
-    """
-    # Can't take average if the symbol evaluates on edges
-    if symbol.evaluates_on_edges("primary"):
-        raise ValueError(
-            """Can't take the size-average of a symbol that evaluates on edges"""
-        )
-
-    # If symbol doesn't have a domain, or doesn't have "negative particle size"
-    #  or "positive particle size" as a domain, it's average value is itself
-    if symbol.domain == [] or not any(
-        domain in [["negative particle size"], ["positive particle size"]]
-        for domain in list(symbol.domains.values())
-    ):
-        new_symbol = symbol.new_copy()
-        new_symbol.parent = None
-        return new_symbol
-
-    # If symbol is a primary broadcast to "particle size", take the orphan
-    elif isinstance(symbol, pybamm.PrimaryBroadcast) and symbol.domain in [
-        ["negative particle size"],
-        ["positive particle size"],
-    ]:
-        return symbol.orphans[0]
-    # If symbol is a secondary broadcast to "particle size" from "particle",
-    # take the orphan
-    elif isinstance(symbol, pybamm.SecondaryBroadcast) and symbol.domains[
-        "secondary"
-    ] in [["negative particle size"], ["positive particle size"]]:
-        return symbol.orphans[0]
-    # Otherwise, perform the integration in R
-    else:
-        R = pybamm.SpatialVariable(
-            "R",
-            domain=symbol.domain,
-            auxiliary_domains=symbol.auxiliary_domains,
-            coord_sys="cartesian",
-        )
-        geo = pybamm.geometric_parameters
-        if ["negative particle size"] in list(symbol.domains.values()):
-            f_a_dist = geo.f_a_dist_n(R)
-        elif ["positive particle size"] in list(symbol.domains.values()):
-            f_a_dist = geo.f_a_dist_p(R)
-
-        # take average using Integral and distribution f_a_dist
-        return Integral(f_a_dist * symbol, R) / Integral(f_a_dist, R)
-
-
-=======
->>>>>>> 5a359105
 def boundary_value(symbol, side):
     """
     convenience function for creating a :class:`pybamm.BoundaryValue`

#
# Write a symbol to python
#
import numbers
from collections import OrderedDict
from numpy.typing import ArrayLike
from typing import Tuple

import numpy as np
import scipy.sparse

import pybamm

if pybamm.have_jax():
    import jax
    import jaxlib
    from jax.config import config

<<<<<<< HEAD
    config.update("jax_enable_x64", True)
    # jax.typing unavailable for supported version
=======
    platform = jax.lib.xla_bridge.get_backend().platform.casefold()
    if platform != "metal":
        config.update("jax_enable_x64", True)
>>>>>>> 6ece7a12


class JaxCooMatrix:
    """
    A sparse matrix in COO format, with internal arrays using jax device arrays

    This matrix only has two operations supported, a multiply with a scalar, and a
    dot product with a dense vector. It can also be converted to a dense 2D jax
    device array

    Parameters
    ----------

    row: arraylike
        1D array holding row indices of non-zero entries
    col: arraylike
        1D array holding col indices of non-zero entries
    data: arraylike
        1D array holding non-zero entries
    shape: 2-element tuple (x, y)
        where x is the number of rows, and y the number of columns of the matrix
    """

    def __init__(
        self, row: ArrayLike, col: ArrayLike, data: ArrayLike, shape: tuple[int, int]
    ):
        if not pybamm.have_jax():  # pragma: no cover
            raise ModuleNotFoundError(
                "Jax or jaxlib is not installed, please see https://docs.pybamm.org/en/latest/source/user_guide/installation/GNU-linux.html#optional-jaxsolver"  # noqa: E501
            )

        self.row = jax.numpy.array(row)
        self.col = jax.numpy.array(col)
        self.data = jax.numpy.array(data)
        self.shape = shape
        self.nnz = len(self.data)

    def toarray(self):
        """convert sparse matrix to a dense 2D array"""
        result = jax.numpy.zeros(self.shape, dtype=self.data.dtype)
        return result.at[self.row, self.col].add(self.data)

    def dot_product(self, b: jaxlib.xla_extension.DeviceArray):
        """
        dot product of matrix with a dense column vector b

        Parameters
        ----------
        b: jax device array
            must have shape (n, 1)
        """
        # assume b is a column vector
        result = jax.numpy.zeros((self.shape[0], 1), dtype=b.dtype)
        return result.at[self.row].add(
            self.data.reshape(-1, 1) * b[self.col]  # type:ignore[index]
        )

    def scalar_multiply(self, b: float):
        """
        multiply of matrix with a scalar b

        Parameters
        ----------
        b: Number or 1 element jax device array
            scalar value to multiply
        """
        # assume b is a scalar or ndarray with 1 element
        return JaxCooMatrix(self.row, self.col, (self.data * b).reshape(-1), self.shape)

    def multiply(self, b):
        """
        general matrix multiply not supported
        """
        raise NotImplementedError

    def __matmul__(self, b):
        """see self.dot_product"""
        return self.dot_product(b)


def create_jax_coo_matrix(value: scipy.sparse):
    """
    Creates a JaxCooMatrix from a scipy.sparse matrix

    Parameters
    ----------

    value: scipy.sparse matrix
        the sparse matrix to be converted
    """
    scipy_coo = value.tocoo()
    row = jax.numpy.asarray(scipy_coo.row)
    col = jax.numpy.asarray(scipy_coo.col)
    data = jax.numpy.asarray(scipy_coo.data)
    return JaxCooMatrix(row, col, data, value.shape)


def id_to_python_variable(symbol_id, constant=False):
    """
    This function defines the format for the python variable names used in find_symbols
    and to_python. Variable names are based on a nodes' id to make them unique
    """

    if constant:
        var_format = "const_{:05d}"
    else:
        var_format = "var_{:05d}"

    # Need to replace "-" character to make them valid python variable names
    return var_format.format(symbol_id).replace("-", "m")


def is_scalar(arg):
    is_number = isinstance(arg, numbers.Number)
    if is_number:
        return True
    else:
        return np.all(np.array(arg.shape) == 1)


def find_symbols(
    symbol: pybamm.Symbol,
    constant_symbols: OrderedDict,
    variable_symbols: OrderedDict,
    output_jax=False,
):
    """
    This function converts an expression tree to a dictionary of node id's and strings
    specifying valid python code to calculate that nodes value, given y and t.

    The function distinguishes between nodes that represent constant nodes in the tree
    (e.g. a pybamm.Matrix), and those that are variable (e.g. subtrees that contain
    pybamm.StateVector). The former are put in `constant_symbols`, the latter in
    `variable_symbols`

    Note that it is important that the arguments `constant_symbols` and
    `variable_symbols` be an *ordered* dict, since the final ordering of the code lines
    are important for the calculations. A dict is specified rather than a list so that
    identical subtrees (which give identical id's) are not recalculated in the code

    Parameters
    ----------
    symbol : :class:`pybamm.Symbol`
        The symbol or expression tree to convert

    constant_symbol: collections.OrderedDict
        The output dictionary of constant symbol ids to lines of code

    variable_symbol: collections.OrderedDict
        The output dictionary of variable (with y or t) symbol ids to lines of code

    output_jax: bool
        If True, only numpy and jax operations will be used in the generated code,
        raises NotImplNotImplementedError if any SparseStack or Mat-Mat multiply
        operations are used

    """
    # constant symbols that are not numbers are stored in a list of constants, which are
    # passed into the generated function constant symbols that are numbers are written
    # directly into the code
    if symbol.is_constant():
        value = symbol.evaluate()
        if not isinstance(value, numbers.Number):
            if output_jax and scipy.sparse.issparse(value):
                # convert any remaining sparse matrices to our custom coo matrix
                constant_symbols[symbol.id] = create_jax_coo_matrix(value)
            else:
                constant_symbols[symbol.id] = value
        return

    # process children recursively
    for child in symbol.children:
        find_symbols(child, constant_symbols, variable_symbols, output_jax)

    # calculate the variable names that will hold the result of calculating the
    # children variables
    children_vars = []
    for child in symbol.children:
        if child.is_constant():
            child_eval = child.evaluate()
            if isinstance(child_eval, numbers.Number):
                children_vars.append(str(child_eval))
            else:
                children_vars.append(id_to_python_variable(child.id, True))
        else:
            children_vars.append(id_to_python_variable(child.id, False))

    if isinstance(symbol, pybamm.BinaryOperator):
        # Multiplication and Division need special handling for scipy sparse matrices
        # TODO: we can pass through a dummy y and t to get the type and then hardcode
        # the right line, avoiding these checks
        if isinstance(symbol, pybamm.Multiplication):
            dummy_eval_left = symbol.children[0].evaluate_for_shape()
            dummy_eval_right = symbol.children[1].evaluate_for_shape()
            if scipy.sparse.issparse(dummy_eval_left):
                if output_jax and is_scalar(dummy_eval_right):
                    symbol_str = "{0}.scalar_multiply({1})".format(
                        children_vars[0], children_vars[1]
                    )
                else:
                    symbol_str = "{0}.multiply({1})".format(
                        children_vars[0], children_vars[1]
                    )
            elif scipy.sparse.issparse(dummy_eval_right):
                symbol_str = "{1}.multiply({0})".format(
                    children_vars[0], children_vars[1]
                )
            else:
                symbol_str = "{0} * {1}".format(children_vars[0], children_vars[1])
        elif isinstance(symbol, pybamm.Division):
            dummy_eval_left = symbol.children[0].evaluate_for_shape()
            dummy_eval_right = symbol.children[1].evaluate_for_shape()
            if scipy.sparse.issparse(dummy_eval_left):
                if output_jax and is_scalar(dummy_eval_right):
                    symbol_str = "{0}.scalar_multiply(1/{1})".format(
                        children_vars[0], children_vars[1]
                    )
                else:
                    symbol_str = "{0}.multiply(1/{1})".format(
                        children_vars[0], children_vars[1]
                    )
            else:
                symbol_str = "{0} / {1}".format(children_vars[0], children_vars[1])

        elif isinstance(symbol, pybamm.Inner):
            dummy_eval_left = symbol.children[0].evaluate_for_shape()
            dummy_eval_right = symbol.children[1].evaluate_for_shape()
            if scipy.sparse.issparse(dummy_eval_left):
                if output_jax and is_scalar(dummy_eval_right):
                    symbol_str = "{0}.scalar_multiply({1})".format(
                        children_vars[0], children_vars[1]
                    )
                else:
                    symbol_str = "{0}.multiply({1})".format(
                        children_vars[0], children_vars[1]
                    )
            elif scipy.sparse.issparse(dummy_eval_right):
                if output_jax and is_scalar(dummy_eval_left):
                    symbol_str = "{1}.scalar_multiply({0})".format(
                        children_vars[0], children_vars[1]
                    )
                else:
                    symbol_str = "{1}.multiply({0})".format(
                        children_vars[0], children_vars[1]
                    )
            else:
                symbol_str = "{0} * {1}".format(children_vars[0], children_vars[1])

        elif isinstance(symbol, pybamm.Minimum):
            symbol_str = "np.minimum({},{})".format(children_vars[0], children_vars[1])
        elif isinstance(symbol, pybamm.Maximum):
            symbol_str = "np.maximum({},{})".format(children_vars[0], children_vars[1])

        elif isinstance(symbol, pybamm.MatrixMultiplication):
            dummy_eval_left = symbol.children[0].evaluate_for_shape()
            dummy_eval_right = symbol.children[1].evaluate_for_shape()
            if output_jax and (
                scipy.sparse.issparse(dummy_eval_left)
                and scipy.sparse.issparse(dummy_eval_right)
            ):
                raise NotImplementedError(
                    "sparse mat-mat multiplication not supported "
                    "for output_jax == True"
                )
            else:
                symbol_str = (
                    children_vars[0] + " " + symbol.name + " " + children_vars[1]
                )
        else:
            symbol_str = children_vars[0] + " " + symbol.name + " " + children_vars[1]

    elif isinstance(symbol, pybamm.UnaryOperator):
        # Index has a different syntax than other univariate operations
        if isinstance(symbol, pybamm.Index):
            symbol_str = "{}[{}:{}]".format(
                children_vars[0], symbol.slice.start, symbol.slice.stop
            )
        else:
            symbol_str = symbol.name + children_vars[0]

    elif isinstance(symbol, pybamm.Function):
        children_str = ""
        for child_var in children_vars:
            if children_str == "":
                children_str = child_var
            else:
                children_str += ", " + child_var
        if isinstance(symbol.function, np.ufunc):
            # write any numpy functions directly
            symbol_str = "np.{}({})".format(symbol.function.__name__, children_str)
        else:
            # unknown function, store it as a constant and call this in the
            # generated code
            constant_symbols[symbol.id] = symbol.function
            funct_var = id_to_python_variable(symbol.id, True)
            symbol_str = "{}({})".format(funct_var, children_str)

    elif isinstance(symbol, pybamm.Concatenation):
        # no need to concatenate if there is only a single child
        if isinstance(symbol, pybamm.NumpyConcatenation):
            if len(children_vars) == 1:
                symbol_str = children_vars[0]
            else:
                symbol_str = "np.concatenate(({}))".format(",".join(children_vars))

        elif isinstance(symbol, pybamm.SparseStack):
            if len(children_vars) == 1:
                symbol_str = children_vars[0]
            else:
                if output_jax:
                    raise NotImplementedError
                else:
                    symbol_str = "scipy.sparse.vstack(({}))".format(
                        ",".join(children_vars)
                    )

        # DomainConcatenation specifies a particular ordering for the concatenation,
        # which we must follow
        elif isinstance(symbol, pybamm.DomainConcatenation):
            slice_starts = []
            all_child_vectors = []
            for i in range(symbol.secondary_dimensions_npts):
                child_vectors = []
                for child_var, slices in zip(children_vars, symbol._children_slices):
                    for child_dom, child_slice in slices.items():
                        slice_starts.append(symbol._slices[child_dom][i].start)
                        child_vectors.append(
                            "{}[{}:{}]".format(
                                child_var, child_slice[i].start, child_slice[i].stop
                            )
                        )
                all_child_vectors.extend(
                    [v for _, v in sorted(zip(slice_starts, child_vectors))]
                )
            if len(children_vars) > 1 or symbol.secondary_dimensions_npts > 1:
                symbol_str = "np.concatenate(({}))".format(",".join(all_child_vectors))
            else:
                symbol_str = "{}".format(",".join(children_vars))
        else:
            raise NotImplementedError

    # Note: we assume that y is being passed as a column vector
    elif isinstance(symbol, pybamm.StateVector):
        indices = np.argwhere(symbol.evaluation_array).reshape(-1).astype(np.int32)
        consecutive = np.all(indices[1:] - indices[:-1] == 1)
        if len(indices) == 1 or consecutive:
            symbol_str = "y[{}:{}]".format(indices[0], indices[-1] + 1)
        else:
            indices_array = pybamm.Array(indices)
            constant_symbols[indices_array.id] = indices
            index_name = id_to_python_variable(indices_array.id, True)
            symbol_str = "y[{}]".format(index_name)

    elif isinstance(symbol, pybamm.Time):
        symbol_str = "t"

    elif isinstance(symbol, pybamm.InputParameter):
        symbol_str = 'inputs["{}"]'.format(symbol.name)

    else:
        raise NotImplementedError(
            "Conversion to python not implemented for a symbol of type '{}'".format(
                type(symbol)
            )
        )

    variable_symbols[symbol.id] = symbol_str


def to_python(
    symbol: pybamm.Symbol, debug=False, output_jax=False
) -> Tuple[OrderedDict, str]:
    """
    This function converts an expression tree into a dict of constant input values, and
    valid python code that acts like the tree's :func:`pybamm.Symbol.evaluate` function

    Parameters
    ----------
    symbol : :class:`pybamm.Symbol`
        The symbol to convert to python code

    debug : bool
        If set to True, the function also emits debug code

    Returns
    -------
    collections.OrderedDict:
        dict mapping node id to a constant value. Represents all the constant nodes in
        the expression tree
    str:
        valid python code that will evaluate all the variable nodes in the tree.
    output_jax: bool
        If True, only numpy and jax operations will be used in the generated code.
        Raises NotImplNotImplementedError if any SparseStack or Mat-Mat multiply
        operations are used

    """
    constant_values: OrderedDict = OrderedDict()
    variable_symbols: OrderedDict = OrderedDict()
    find_symbols(symbol, constant_values, variable_symbols, output_jax)

    line_format = "{} = {}"

    if debug:  # pragma: no cover
        variable_lines = [
            "print('{}'); ".format(
                line_format.format(id_to_python_variable(symbol_id, False), symbol_line)
            )
            + line_format.format(id_to_python_variable(symbol_id, False), symbol_line)
            + "; print(type({0}),np.shape({0}))".format(
                id_to_python_variable(symbol_id, False)
            )
            for symbol_id, symbol_line in variable_symbols.items()
        ]
    else:
        variable_lines = [
            line_format.format(id_to_python_variable(symbol_id, False), symbol_line)
            for symbol_id, symbol_line in variable_symbols.items()
        ]

    return constant_values, "\n".join(variable_lines)


class EvaluatorPython:
    """
    Converts a pybamm expression tree into pure python code that will calculate the
    result of calling `evaluate(t, y)` on the given expression tree.

    Parameters
    ----------

    symbol : :class:`pybamm.Symbol`
        The symbol to convert to python code


    """

    def __init__(self, symbol: pybamm.Symbol):
        constants, python_str = pybamm.to_python(symbol, debug=False)

        # extract constants in generated function
        for i, symbol_id in enumerate(constants.keys()):
            const_name = id_to_python_variable(symbol_id, True)
            python_str = "{} = constants[{}]\n".format(const_name, i) + python_str

        # constants passed in as an ordered dict, convert to list
        self._constants = list(constants.values())

        # indent code
        python_str = "   " + python_str
        python_str = python_str.replace("\n", "\n   ")

        # add function def to first line
        python_str = (
            "def evaluate(constants, t=None, y=None, " "inputs=None):\n" + python_str
        )

        # calculate the final variable that will output the result of calling `evaluate`
        # on `symbol`
        result_var = id_to_python_variable(symbol.id, symbol.is_constant())
        if symbol.is_constant():
            result_value = symbol.evaluate()

        # add return line
        if symbol.is_constant() and isinstance(result_value, numbers.Number):
            python_str = python_str + "\n   return " + str(result_value)
        else:
            python_str = python_str + "\n   return " + result_var

        # store a copy of examine_jaxpr
        python_str = python_str + "\nself._evaluate = evaluate"

        self._python_str = python_str
        self._result_var = result_var
        self._symbol = symbol

        # compile and run the generated python code,
        compiled_function = compile(python_str, result_var, "exec")
        exec(compiled_function)

    def __call__(self, t=None, y=None, inputs=None):
        """
        evaluate function
        """
        # generated code assumes y is a column vector
        if y is not None and y.ndim == 1:
            y = y.reshape(-1, 1)

        result = self._evaluate(self._constants, t, y, inputs)

        return result

    def __getstate__(self):
        # Control the state of instances of EvaluatorPython
        # before pickling. Method "_evaluate" cannot be pickled.
        # See https://github.com/pybamm-team/PyBaMM/issues/1283
        state = self.__dict__.copy()
        del state["_evaluate"]
        return state

    def __setstate__(self, state):
        # Restore pickled attributes and
        # compile code from "python_str"
        # Execution of bytecode (re)adds attribute
        # "_method"
        self.__dict__.update(state)
        compiled_function = compile(self._python_str, self._result_var, "exec")
        exec(compiled_function)


class EvaluatorJax:
    """
    Converts a pybamm expression tree into pure python code that will calculate the
    result of calling `evaluate(t, y)` on the given expression tree. The resultant code
    is compiled with JAX

    Limitations: JAX currently does not work on expressions involving sparse matrices,
    so any sparse matrices and operations involved sparse matrices are converted to
    their dense equivilents before compilation

    Parameters
    ----------

    symbol : :class:`pybamm.Symbol`
        The symbol to convert to python code


    """

    def __init__(self, symbol: pybamm.Symbol):
        if not pybamm.have_jax():  # pragma: no cover
            raise ModuleNotFoundError(
                "Jax or jaxlib is not installed, please see https://docs.pybamm.org/en/latest/source/user_guide/installation/GNU-linux.html#optional-jaxsolver"  # noqa: E501
            )

        constants, python_str = pybamm.to_python(symbol, debug=False, output_jax=True)

        # replace numpy function calls to jax numpy calls
        python_str = python_str.replace("np.", "jax.numpy.")

        # convert all numpy constants to device vectors
        for symbol_id in constants:
            if isinstance(constants[symbol_id], np.ndarray):
                constants[symbol_id] = jax.device_put(constants[symbol_id])

        # get a list of constant arguments to input to the function
        self._arg_list = [
            id_to_python_variable(symbol_id, True) for symbol_id in constants.keys()
        ]

        # get a list of hashable arguments to make static
        # a jax device array is not hashable
        static_argnums = (
            i
            for i, c in enumerate(constants.values())
            if not (isinstance(c, jax.Array))
        )

        # store constants
        self._constants = tuple(constants.values())

        # indent code
        python_str = "   " + python_str
        python_str = python_str.replace("\n", "\n   ")

        # add function def to first line
        args = "t=None, y=None, inputs=None"
        if self._arg_list:
            args = ",".join(self._arg_list) + ", " + args
        python_str = "def evaluate_jax({}):\n".format(args) + python_str

        # calculate the final variable that will output the result of calling `evaluate`
        # on `symbol`
        result_var = id_to_python_variable(symbol.id, symbol.is_constant())
        if symbol.is_constant():
            result_value = symbol.evaluate()

        # add return line
        if symbol.is_constant() and isinstance(result_value, numbers.Number):
            python_str = python_str + "\n   return " + str(result_value)
        else:
            python_str = python_str + "\n   return " + result_var

        # store a copy of examine_jaxpr
        python_str = python_str + "\nself._evaluate_jax = evaluate_jax"

        # store the final generated code
        self._python_str = python_str

        # compile and run the generated python code,
        compiled_function = compile(python_str, result_var, "exec")
        exec(compiled_function)

        self._static_argnums = tuple(static_argnums)
        self._jit_evaluate = jax.jit(
            self._evaluate_jax,  # type:ignore[attr-defined]
            static_argnums=self._static_argnums,
        )

    def get_jacobian(self):
        n = len(self._arg_list)

        # forward mode autodiff  wrt y, which is argument 1 after arg_list
        jacobian_evaluate = jax.jacfwd(self._evaluate_jax, argnums=1 + n)

        self._jac_evaluate = jax.jit(
            jacobian_evaluate, static_argnums=self._static_argnums
        )

        return EvaluatorJaxJacobian(self._jac_evaluate, self._constants)

    def get_jacobian_action(self):
        return self.jvp

    def get_sensitivities(self):
        n = len(self._arg_list)

        # forward mode autodiff wrt inputs, which is argument 2 after arg_list
        jacobian_evaluate = jax.jacfwd(self._evaluate_jax, argnums=2 + n)

        self._sens_evaluate = jax.jit(
            jacobian_evaluate, static_argnums=self._static_argnums
        )

        return EvaluatorJaxSensitivities(self._sens_evaluate, self._constants)

    def debug(self, t=None, y=None, inputs=None):
        # generated code assumes y is a column vector
        if y is not None and y.ndim == 1:
            y = y.reshape(-1, 1)

        # execute code
        jaxpr = jax.make_jaxpr(self._evaluate_jax)(*self._constants, t, y, inputs).jaxpr
        print("invars:", jaxpr.invars)
        print("outvars:", jaxpr.outvars)
        print("constvars:", jaxpr.constvars)
        for eqn in jaxpr.eqns:
            print("equation:", eqn.invars, eqn.primitive, eqn.outvars, eqn.params)
        print()
        print("jaxpr:", jaxpr)

    def __call__(self, t=None, y=None, inputs=None):
        """
        evaluate function
        """
        # generated code assumes y is a column vector
        if y is not None and y.ndim == 1:
            y = y.reshape(-1, 1)

        result = self._jit_evaluate(*self._constants, t, y, inputs)

        return result

    def jvp(self, t=None, y=None, v=None, inputs=None):
        """
        evaluate jacobian vector product of function
        """

        # generated code assumes y is a column vector
        if y is not None and y.ndim == 1:
            y = y.reshape(-1, 1)
        if v is not None and v.ndim == 1:
            v = v.reshape(-1, 1)

        def bind_t_and_inputs(the_y):
            return self._jit_evaluate(*self._constants, t, the_y, inputs)

        return jax.jvp(bind_t_and_inputs, (y,), (v,))[1]


class EvaluatorJaxJacobian:
    def __init__(self, jac_evaluate, constants):
        self._jac_evaluate = jac_evaluate
        self._constants = constants

    def __call__(self, t=None, y=None, inputs=None):
        """
        evaluate function
        """
        # generated code assumes y is a column vector
        if y is not None and y.ndim == 1:
            y = y.reshape(-1, 1)

        # execute code
        result = self._jac_evaluate(*self._constants, t, y, inputs)
        result = result.reshape(result.shape[0], -1)

        return result


class EvaluatorJaxSensitivities:
    def __init__(self, jac_evaluate, constants):
        self._jac_evaluate = jac_evaluate
        self._constants = constants

    def __call__(self, t=None, y=None, inputs=None):
        """
        evaluate function
        """
        # generated code assumes y is a column vector
        if y is not None and y.ndim == 1:
            y = y.reshape(-1, 1)

        # execute code
        result = self._jac_evaluate(*self._constants, t, y, inputs)
        result = {
            key: value.reshape(value.shape[0], -1) for key, value in result.items()
        }

        return result<|MERGE_RESOLUTION|>--- conflicted
+++ resolved
@@ -16,14 +16,10 @@
     import jaxlib
     from jax.config import config
 
-<<<<<<< HEAD
-    config.update("jax_enable_x64", True)
-    # jax.typing unavailable for supported version
-=======
     platform = jax.lib.xla_bridge.get_backend().platform.casefold()
     if platform != "metal":
         config.update("jax_enable_x64", True)
->>>>>>> 6ece7a12
+    # jax.typing unavailable for supported version
 
 
 class JaxCooMatrix:

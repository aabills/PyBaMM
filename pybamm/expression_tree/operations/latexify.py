#
# Latexify class
#
import copy
import re
import warnings

<<<<<<< HEAD
from typing import Optional

import sympy

=======
>>>>>>> 6ece7a12
import pybamm
from pybamm.expression_tree.printing.sympy_overrides import custom_print_func
from pybamm.util import have_optional_dependency


def get_rng_min_max_name(rng, min_or_max):
    if getattr(rng[min_or_max], "print_name", None) is None:
        return rng[min_or_max]
    else:
        return rng[min_or_max].print_name


class Latexify:
    """
    Converts all model equations in latex.

    Parameters
    ----------
    filename: str (optional)
        Accepted file formats - any image format, pdf and tex
        Default is None, When None returns all model equations in latex
        If not None, returns all model equations in given file format.

    newline: bool (optional)
        Default is True, If True, returns every equation in a new line.
        If False, returns the list of all the equations.

    Load model
    >>> model = pybamm.lithium_ion.SPM()

    This will returns all model equations in png
    >>> model.latexify("equations.png")

    This will return all the model equations in latex
    >>> model.latexify()

    This will return the list of all the model equations
    >>> model.latexify(newline=False)

    This will return first five model equations
    >>> model.latexify(newline=False)[1:5]
    """

    def __init__(
        self, model, filename: Optional[str] = None, newline: Optional[bool] = True
    ):
        self.model = model
        self.filename = filename
        self.newline = newline

    def _get_geometry_displays(self, var):
        """
        Returns min range from the first domain and max range from the last domain of
        all nodes in latex.
        """
        geo = []

        if not var.domain:
            return geo

        rng_min = None
        rng_max = None
        name = None

        # Take range minimum from the first domain
        for var_name, rng in self.model.default_geometry[var.domain[0]].items():
            # Trim name (r_n --> r)
            name = re.findall(r"(.)_*.*", str(var_name))[0]
            rng_min = get_rng_min_max_name(rng, "min")

        # Take range maximum from the last domain
        for var_name, rng in self.model.default_geometry[var.domain[-1]].items():
            rng_max = get_rng_min_max_name(rng, "max")

        geo_latex = f"\quad {rng_min} < {name} < {rng_max}"
        geo.append(geo_latex)

        return geo

    def _get_bcs_displays(self, var):
        """
        Returns a list of boundary condition equations with ranges in front of
        the equations.
        """
        sympy = have_optional_dependency("sympy")
        bcs_eqn_list = []
        bcs = self.model.boundary_conditions.get(var, None)

        if bcs:
            # Take range minimum from the first domain
            var_name = list(self.model.default_geometry[var.domain[0]].keys())[0]
            rng_left = list(self.model.default_geometry[var.domain[0]].values())[0]
            rng_right = list(self.model.default_geometry[var.domain[-1]].values())[0]

            # Trim name (r_n --> r)
            var_name = re.findall(r"(.)_*.*", str(var_name))[0]

            rng_min = get_rng_min_max_name(rng_left, "min")
            rng_max = get_rng_min_max_name(rng_right, "max")

            for side, rng in [("left", rng_min), ("right", rng_max)]:
                bc_value, bc_type = bcs[side]
                bcs_side = sympy.latex(bc_value.to_equation())
                bcs_side_latex = bcs_side + f"\\quad  \\text{{at }} {var_name} = {rng}"
                if bc_type == "Dirichlet":
                    lhs = sympy.Symbol(var.print_name)
                else:
                    lhs = sympy.Symbol(r"\nabla " + var.print_name)
                bcs_eqn = sympy.Eq(lhs, sympy.Symbol(bcs_side_latex), evaluate=False)
                bcs_eqn_list.append(bcs_eqn)

        return bcs_eqn_list

    def _get_param_var(self, node):
        """Returns a list of parameters and a list of variables."""
        sympy = have_optional_dependency("sympy")
        param_list = []
        var_list = []
        dfs_nodes = [node]

        while dfs_nodes:
            node = dfs_nodes.pop()
            if getattr(node, "print_name", None) is not None:
                # Make a copy of node
                node_copy = copy.copy(node)
                node_copy.print_name = None

                # Add spaces between words
                node_copy_eqn = node_copy.to_equation()
                # Typical current [A] --> \text{Typical current [A]}
                if re.search(r"(^[0-9a-zA-Z-\s.-\[\]()]*$)", str(node_copy_eqn)):
                    node_copy_latex = r"\text{" + str(node_copy_eqn) + "}"
                else:
                    node_copy_latex = sympy.latex(node_copy_eqn)

                # lhs = rhs
                node_latex = sympy.Eq(
                    sympy.Symbol(node.print_name), sympy.Symbol(node_copy_latex)
                )
                # If it contains name, append it to var_list
                if isinstance(
                    node_copy,
                    (
                        pybamm.Parameter,
                        pybamm.Variable,
                        pybamm.FunctionParameter,
                        pybamm.Scalar,
                    ),
                ):
                    var_list.append(node_latex)
                # Else append parameters to param_list
                else:
                    param_list.append(node_latex)
            dfs_nodes.extend(node.children)

        return param_list, var_list

    def latexify(self, output_variables=None):
        sympy = have_optional_dependency("sympy")
        # Voltage is the default output variable if it exists
        if output_variables is None:
            if "Voltage [V]" in self.model.variables:
                output_variables = ["Voltage [V]"]
            else:
                output_variables = []

        eqn_list = []
        param_list = []
        var_list = []

        # Add model name to the list
        eqn_list.append(
            sympy.Symbol(
                r"\large{\underline{\textbf{" + self.model.name + " Equations}}}"
            )
        )

        for eqn_type in ["rhs", "algebraic"]:
            for var, eqn in getattr(self.model, eqn_type).items():
                var_symbol = sympy.Symbol(var.print_name)

                # Add equation name to the list
                eqn_list.append(sympy.Symbol(r"\\ \textbf{" + str(var) + "}"))

                # Set lhs derivative
                ddt = sympy.Derivative(var_symbol, "t")

                # Override lhs for algebraic
                if eqn_type == "rhs":
                    lhs = ddt
                else:
                    lhs = 0

                # Override derivative to partial derivative
                if (
                    len(var.domain) != 0
                    and var.domain != "current collector"
                    and eqn_type == "rhs"
                ):
                    lhs.force_partial = True

                # Boundary conditions equations
                bcs = self._get_bcs_displays(var)

                # Add ranges from geometry in rhs
                geo = self._get_geometry_displays(var)
                if geo:
                    rhs = sympy.latex(sympy.nsimplify(eqn.to_equation()))
                    rhs = sympy.Symbol(rhs + ",".join(geo))
                else:
                    rhs = sympy.nsimplify(eqn.to_equation())

                # Initial conditions equations
                if not eqn_type == "algebraic":
                    init = self.model.initial_conditions.get(var, None)
                    init_eqn = sympy.Eq(var_symbol, init.to_equation(), evaluate=False)
                    init_eqn = sympy.Symbol(
                        sympy.latex(init_eqn) + r"\quad \text{at}\; t=0"
                    )

                # Make equation from lhs and rhs
                lhs_rhs = sympy.Eq(lhs, rhs, evaluate=False)

                # Set SymPy's init printing to use CustomPrint from sympy_overrides.py
                sympy.init_printing(
                    use_latex=True,
                    latex_mode="plain",
                    latex_printer=custom_print_func,
                    use_unicode="True",
                )

                # Add model equations to the list
                eqn_list.append(lhs_rhs)

                # Add initial conditions to the list
                if not eqn_type == "algebraic":
                    eqn_list.extend([init_eqn])

                # Add boundary condition equations to the list
                eqn_list.extend(bcs)

                # Add parameters and variables to the list
                list1, list2 = self._get_param_var(eqn)
                param_list.extend(list1)
                var_list.extend(list2)

        # Add output variables to the list
        for var_name in output_variables:
            var = self.model.variables[var_name].to_equation()
            var_eqn = sympy.Eq(sympy.Symbol("V"), var, evaluate=False)
            # Add var to the list
            eqn_list.append(sympy.Symbol(r"\\ \textbf{" + var_name + "}"))
            eqn_list.extend([var_eqn])

        # Remove duplicates from the list whilst preserving order
        param_list = list(dict.fromkeys(param_list))
        var_list = list(dict.fromkeys(var_list))
        # Add Parameters and Variables to the list
        eqn_list.append(sympy.Symbol(r"\\ \textbf{Parameters and Variables}"))
        eqn_list.extend(var_list)
        eqn_list.extend(param_list)

        # Split list with new lines
        eqn_new_line = sympy.Symbol(r"\\\\".join(map(custom_print_func, eqn_list)))

        # Return latex of equations
        if self.filename is None:
            if self.newline is True:
                return eqn_new_line
            else:
                return eqn_list

        # # Formats - tex
        elif self.filename.endswith(".tex"):  # pragma: no cover
            return sympy.preview(eqn_new_line, outputTexFile=self.filename)

        elif self.filename is not None:
            # Formats - pdf
            if self.filename.endswith(".pdf"):
                return sympy.preview(
                    eqn_new_line,
                    output="pdf",
                    viewer="file",
                    filename=self.filename,
                    euler=False,
                )

            # For more dvioptions see https://www.nongnu.org/dvipng/dvipng_4.html
            else:
                try:
                    return sympy.preview(
                        eqn_new_line,
                        viewer="file",
                        filename=self.filename,
                        dvioptions=["-D", "900"],
                        euler=False,
                    )

                # When equations are too huge, set output resolution to default
                except RuntimeError:  # pragma: no cover
                    warnings.warn(
                        "RuntimeError - Setting the output resolution to default"
                    )
                    return sympy.preview(
                        eqn_new_line,
                        viewer="file",
                        filename=self.filename,
                        euler=False,
                    )<|MERGE_RESOLUTION|>--- conflicted
+++ resolved
@@ -5,13 +5,8 @@
 import re
 import warnings
 
-<<<<<<< HEAD
 from typing import Optional
 
-import sympy
-
-=======
->>>>>>> 6ece7a12
 import pybamm
 from pybamm.expression_tree.printing.sympy_overrides import custom_print_func
 from pybamm.util import have_optional_dependency

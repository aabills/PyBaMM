#
# Class for electrolyte conductivity employing stefan-maxwell
#
import pybamm

from .base_electrolyte_conductivity import BaseElectrolyteConductivity


class Full(BaseElectrolyteConductivity):
    """Full model for conservation of charge in the electrolyte employing the
    Stefan-Maxwell constitutive equations. (Full refers to unreduced by
    asymptotic methods)

    Parameters
    ----------
    param : parameter class
        The parameters to use for this submodel
    options : dict, optional
        A dictionary of options to be passed to the model.

    **Extends:** :class:`pybamm.electrolyte_conductivity.BaseElectrolyteConductivity`
    """

    def __init__(self, param, options=None):
        super().__init__(param, options=options)

    def get_fundamental_variables(self):
        if self.half_cell:
            phi_e_n = None
        else:
            phi_e_n = pybamm.standard_variables.phi_e_n
        phi_e_s = pybamm.standard_variables.phi_e_s
        phi_e_p = pybamm.standard_variables.phi_e_p

        variables = self._get_standard_potential_variables(phi_e_n, phi_e_s, phi_e_p)
        return variables

    def get_coupled_variables(self, variables):
        param = self.param
        T = variables["Cell temperature"]
        tor = variables["Electrolyte transport efficiency"]
        c_e = variables["Electrolyte concentration"]
        phi_e = variables["Electrolyte potential"]

        i_e = (param.kappa_e(c_e, T) * tor * param.gamma_e / param.C_e) * (
            param.chi(c_e, T) * (1 + param.Theta * T) * pybamm.grad(c_e) / c_e
            - pybamm.grad(phi_e)
        )

        # Override print_name
        i_e.print_name = "i_e"

        variables.update(self._get_standard_current_variables(i_e))
        variables.update(self._get_electrolyte_overpotentials(variables))

        return variables

    def set_algebraic(self, variables):
        phi_e = variables["Electrolyte potential"]
        i_e = variables["Electrolyte current density"]

        # Variable summing all of the interfacial current densities
<<<<<<< HEAD
        sum_a_j = variables["Sum of area-weighted interfacial current densities"]
=======
        sum_a_j = variables["Sum of volumetric interfacial current densities"]
>>>>>>> a5e813e1

        # Override print_name
        sum_a_j.print_name = "aj"

        self.algebraic = {phi_e: pybamm.div(i_e) - sum_a_j}

    def set_initial_conditions(self, variables):
        phi_e = variables["Electrolyte potential"]
        self.initial_conditions = {phi_e: -self.param.n.prim.U_init}<|MERGE_RESOLUTION|>--- conflicted
+++ resolved
@@ -60,11 +60,7 @@
         i_e = variables["Electrolyte current density"]
 
         # Variable summing all of the interfacial current densities
-<<<<<<< HEAD
-        sum_a_j = variables["Sum of area-weighted interfacial current densities"]
-=======
         sum_a_j = variables["Sum of volumetric interfacial current densities"]
->>>>>>> a5e813e1
 
         # Override print_name
         sum_a_j.print_name = "aj"

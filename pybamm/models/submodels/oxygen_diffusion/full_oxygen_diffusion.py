--- conflicted
+++ resolved
@@ -105,14 +105,9 @@
         }
 
     def set_boundary_conditions(self, variables):
-<<<<<<< HEAD
-
         c_ox = variables[
             "Separator and positive electrode oxygen concentration [mol.m-3]"
         ]
-=======
-        c_ox = variables["Separator and positive electrode oxygen concentration"]
->>>>>>> bf0bdfe6
 
         self.boundary_conditions = {
             c_ox: {
@@ -122,13 +117,8 @@
         }
 
     def set_initial_conditions(self, variables):
-<<<<<<< HEAD
-
         c_ox = variables[
             "Separator and positive electrode oxygen concentration [mol.m-3]"
         ]
-=======
-        c_ox = variables["Separator and positive electrode oxygen concentration"]
->>>>>>> bf0bdfe6
 
         self.initial_conditions = {c_ox: self.param.c_ox_init}
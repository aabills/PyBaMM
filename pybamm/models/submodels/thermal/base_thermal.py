#
# Base class for thermal effects
#
import pybamm


class BaseThermal(pybamm.BaseSubModel):
    """Base class for thermal effects

    Parameters
    ----------
    param : parameter class
        The parameters to use for this submodel


    **Extends:** :class:`pybamm.BaseSubModel`
    """

    def __init__(self, param):
        super().__init__(param)

    def _get_standard_fundamental_variables(self, T, T_cn, T_cp):
        param = self.param
        T_n, T_s, T_p = T.orphans

        # Compute the X-average over the current collectors by default.
        # Note: the method 'self._x_average' is overwritten by models which do
        # not include current collector effects, so that the average is just taken
        # over the negative electrode, separator and positive electrode.
        T_x_av = self._x_average(T, T_cn, T_cp)
        T_vol_av = self._yz_average(T_x_av)

        q = self._flux_law(T)

        variables = {
            "Negative current collector temperature": T_cn,
            "Negative current collector temperature [K]": param.Delta_T * T_cn,
            "X-averaged negative electrode temperature": pybamm.x_average(T_n),
            "X-averaged negative electrode temperature [K]": param.Delta_T
            * pybamm.x_average(T_n)
            + param.T_ref,
            "Negative electrode temperature": T_n,
            "Negative electrode temperature [K]": param.Delta_T * T_n + param.T_ref,
            "X-averaged separator temperature": pybamm.x_average(T_s),
            "X-averaged separator temperature [K]": param.Delta_T
            * pybamm.x_average(T_s)
            + param.T_ref,
            "Separator temperature": T_s,
            "Separator temperature [K]": param.Delta_T * T_s + param.T_ref,
            "X-averaged positive electrode temperature": pybamm.x_average(T_p),
            "X-averaged positive electrode temperature [K]": param.Delta_T
            * pybamm.x_average(T_p)
            + param.T_ref,
            "Positive electrode temperature": T_p,
            "Positive electrode temperature [K]": param.Delta_T * T_p + param.T_ref,
            "Positive current collector temperature": T_cp,
            "Positive current collector temperature [K]": param.Delta_T * T_cp,
            "Cell temperature": T,
            "Cell temperature [K]": param.Delta_T * T + param.T_ref,
            "X-averaged cell temperature": T_x_av,
            "X-averaged cell temperature [K]": param.Delta_T * T_x_av + param.T_ref,
            "Volume-averaged cell temperature": T_vol_av,
            "Volume-averaged cell temperature [K]": param.Delta_T * T_vol_av
            + param.T_ref,
            "Heat flux": q,
            "Heat flux [W.m-2]": q,
        }

        return variables

    def _get_standard_coupled_variables(self, variables):

        param = self.param

        T = variables["Cell temperature"]
        T_n, _, T_p = T.orphans

        j_n = variables["Negative electrode interfacial current density"]
        j_p = variables["Positive electrode interfacial current density"]

        eta_r_n = variables["Negative electrode reaction overpotential"]
        eta_r_p = variables["Positive electrode reaction overpotential"]

        dUdT_n = variables["Negative electrode entropic change"]
        dUdT_p = variables["Positive electrode entropic change"]

        i_e = variables["Electrolyte current density"]
        phi_e = variables["Electrolyte potential"]

        i_s_n = variables["Negative electrode current density"]
        i_s_p = variables["Positive electrode current density"]
        phi_s_n = variables["Negative electrode potential"]
        phi_s_p = variables["Positive electrode potential"]

        # Ohmic heating in solid
        Q_ohm_s_cn, Q_ohm_s_cp = self._current_collector_heating(variables)
        Q_ohm_s_n = -pybamm.inner(i_s_n, pybamm.grad(phi_s_n))
        Q_ohm_s_s = pybamm.FullBroadcast(0, ["separator"], "current collector")
        Q_ohm_s_p = -pybamm.inner(i_s_p, pybamm.grad(phi_s_p))
        Q_ohm_s = pybamm.Concatenation(Q_ohm_s_n, Q_ohm_s_s, Q_ohm_s_p)

        # Ohmic heating in electrolyte
        # TODO: change full stefan-maxwell conductivity so that i_e is always
        # a Concatenation
        if isinstance(i_e, pybamm.Concatenation):
            # compute by domain if possible
            i_e_n, i_e_s, i_e_p = i_e.orphans
            phi_e_n, phi_e_s, phi_e_p = phi_e.orphans
            Q_ohm_e_n = -pybamm.inner(i_e_n, pybamm.grad(phi_e_n))
            Q_ohm_e_s = -pybamm.inner(i_e_s, pybamm.grad(phi_e_s))
            Q_ohm_e_p = -pybamm.inner(i_e_p, pybamm.grad(phi_e_p))
            Q_ohm_e = pybamm.Concatenation(Q_ohm_e_n, Q_ohm_e_s, Q_ohm_e_p)
        else:
            Q_ohm_e = -pybamm.inner(i_e, pybamm.grad(phi_e))

        # Total Ohmic heating
        Q_ohm = Q_ohm_s + Q_ohm_e

        # Irreversible electrochemical heating
        Q_rxn_n = j_n * eta_r_n
        Q_rxn_p = j_p * eta_r_p
        Q_rxn = pybamm.Concatenation(
            *[
                Q_rxn_n,
                pybamm.FullBroadcast(0, ["separator"], "current collector"),
                Q_rxn_p,
            ]
        )

        # Reversible electrochemical heating
        Q_rev_n = j_n * (param.Theta ** (-1) + T_n) * dUdT_n
        Q_rev_p = j_p * (param.Theta ** (-1) + T_p) * dUdT_p
        Q_rev = pybamm.Concatenation(
            *[
                Q_rev_n,
                pybamm.FullBroadcast(0, ["separator"], "current collector"),
                Q_rev_p,
            ]
        )

        # Total heating
        Q = Q_ohm + Q_rxn + Q_rev

        # Compute the X-average over the current collectors by default.
        # Note: the method 'self._x_average' is overwritten by models which do
        # not include current collector effects, so that the average is just taken
        # over the negative electrode, separator and positive electrode.
        Q_ohm_av = self._x_average(Q_ohm, Q_ohm_s_cn, Q_ohm_s_cp)
        Q_rxn_av = self._x_average(Q_rxn, 0, 0)
        Q_rev_av = self._x_average(Q_rev, 0, 0)
        Q_av = self._x_average(Q, Q_ohm_s_cn, Q_ohm_s_cp)

        # Compute volume-averaged heat source terms
        Q_ohm_vol_av = self._yz_average(Q_ohm_av)
        Q_rxn_vol_av = self._yz_average(Q_rxn_av)
        Q_rev_vol_av = self._yz_average(Q_rev_av)
        Q_vol_av = self._yz_average(Q_av)

        # Dimensional scaling for heat source terms
        Q_scale = param.i_typ * param.potential_scale / param.L_x

        variables.update(
            {
                "Ohmic heating": Q_ohm,
                "Ohmic heating [W.m-3]": Q_ohm * Q_scale,
                "X-averaged Ohmic heating": Q_ohm_av,
                "X-averaged Ohmic heating [W.m-3]": Q_ohm_av * Q_scale,
                "Volume-averaged Ohmic heating": Q_ohm_vol_av,
                "Volume-averaged Ohmic heating [W.m-3]": Q_ohm_vol_av * Q_scale,
                "Irreversible electrochemical heating": Q_rxn,
                "Irreversible electrochemical heating [W.m-3]": Q_rxn * Q_scale,
                "X-averaged irreversible electrochemical heating": Q_rxn_av,
                "X-averaged irreversible electrochemical heating [W.m-3]": Q_rxn_av
                * Q_scale,
                "Volume-averaged irreversible electrochemical heating": Q_rxn_vol_av,
<<<<<<< HEAD
                "Volume-averaged irreversible electrochemical heating"
                + " [W.m-3]": Q_rxn_vol_av * Q_scale,
=======
                "Volume-averaged irreversible electrochemical heating "
                + "[W.m-3]": Q_rxn_vol_av * Q_scale,
>>>>>>> e5d5c122
                "Reversible heating": Q_rev,
                "Reversible heating [W.m-3]": Q_rev * Q_scale,
                "X-averaged reversible heating": Q_rev_av,
                "X-averaged reversible heating [W.m-3]": Q_rev_av * Q_scale,
                "Volume-averaged reversible heating": Q_rev_vol_av,
                "Volume-averaged reversible heating [W.m-3]": Q_rev_vol_av * Q_scale,
                "Total heating": Q,
                "Total heating [W.m-3]": Q * Q_scale,
                "X-averaged total heating": Q_av,
                "X-averaged total heating [W.m-3]": Q_av * Q_scale,
                "Volume-averaged total heating": Q_vol_av,
                "Volume-averaged total heating [W.m-3]": Q_vol_av * Q_scale,
            }
        )
        return variables

    def _flux_law(self, T):
        raise NotImplementedError

    def _unpack(self, variables):
        raise NotImplementedError

    def _current_collector_heating(self, variables):
        raise NotImplementedError

    def _yz_average(self, var):
        raise NotImplementedError

    def _x_average(self, var, var_cn, var_cp):
        """
        Computes the X-average over the whole cell (including current collectors)
        from the variable in the cell (negative electrode, separator,
        positive electrode), negative current collector, and positive current
        collector. This method is overwritten by models which do not include
        current collector effects, so that the average is just taken over the
        negative electrode, separator and positive electrode.
        Note: we do this as we cannot create a single variable which is
        the concatenation [var_cn, var, var_cp] since var_cn and var_cp share the
        same domian. (In the N+1D formulation the current collector variables are
        assumed independent of x, so we do not make the distinction between negative
        and positive current collectors in the geometry).
        """
        # When averging the temperature for x-lumped or xyz-lumped models, var
        # is a concatenation of broadcasts of the X- or Volume- averaged temperature.
        # In this instance we return the (unmodified) variable corresponding to
        # the correct average to avoid a ModelError (the unmodified variables must
        # be the key in model.rhs)
        if isinstance(var, pybamm.Concatenation) and all(
            isinstance(child, pybamm.Broadcast) for child in var.children
        ):
            # Create list of var.ids
            var_ids = [child.children[0].id for child in var.children]
            var_ids.extend([var_cn.id, var_cp.id])
            # If all var.ids the same, then the variable is uniform in x so can
            # just return one the values (arbitrarily var_cn here)
            if len(set(var_ids)) == 1:
                out = var_cn
        else:
            out = (
                self.param.l_cn * var_cn
                + pybamm.x_average(var)
                + self.param.l_cp * var_cp
            ) / self.param.l
        return out

    def _effective_properties(self):
        """
        Computes the effective effective product of density and specific heat, and
        effective thermal conductivity, respectively. These are computed differently
        depending upon whether current collectors are included or not. Defualt
        behaviour is to assume the presence of current collectors. Due to the choice
        of non-dimensionalisation, the dimensionless effective properties are equal
        to 1 in the case where current collectors are accounted for.
        """
        rho_eff = pybamm.Scalar(1)
        lambda_eff = pybamm.Scalar(1)
        return rho_eff, lambda_eff<|MERGE_RESOLUTION|>--- conflicted
+++ resolved
@@ -173,13 +173,8 @@
                 "X-averaged irreversible electrochemical heating [W.m-3]": Q_rxn_av
                 * Q_scale,
                 "Volume-averaged irreversible electrochemical heating": Q_rxn_vol_av,
-<<<<<<< HEAD
-                "Volume-averaged irreversible electrochemical heating"
-                + " [W.m-3]": Q_rxn_vol_av * Q_scale,
-=======
                 "Volume-averaged irreversible electrochemical heating "
                 + "[W.m-3]": Q_rxn_vol_av * Q_scale,
->>>>>>> e5d5c122
                 "Reversible heating": Q_rev,
                 "Reversible heating [W.m-3]": Q_rev * Q_scale,
                 "X-averaged reversible heating": Q_rev_av,

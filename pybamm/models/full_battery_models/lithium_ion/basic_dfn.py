--- conflicted
+++ resolved
@@ -200,28 +200,6 @@
         }
         self.initial_conditions[c_s_n] = param.n.prim.c_init
         self.initial_conditions[c_s_p] = param.p.prim.c_init
-<<<<<<< HEAD
-        # Events specify points at which a solution should terminate
-        self.events += [
-            pybamm.Event(
-                "Minimum negative particle surface concentration",
-                pybamm.min(c_s_surf_n) - 0.01,
-            ),
-            pybamm.Event(
-                "Maximum negative particle surface concentration",
-                (1 - 0.01) - pybamm.max(c_s_surf_n),
-            ),
-            pybamm.Event(
-                "Minimum positive particle surface concentration",
-                pybamm.min(c_s_surf_p) - 0.01,
-            ),
-            pybamm.Event(
-                "Maximum positive particle surface concentration",
-                (1 - 0.01) - pybamm.max(c_s_surf_p),
-            ),
-        ]
-=======
->>>>>>> 7cff6ea3
         ######################
         # Current in the solid
         ######################

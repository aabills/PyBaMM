--- conflicted
+++ resolved
@@ -26,30 +26,6 @@
 
         self.build_model()
 
-<<<<<<< HEAD
-    def set_current_collector_submodel(self):
-
-        if self.options["bc_options"]["dimensionality"] == 0:
-            self.submodels["current collector"] = pybamm.current_collector.Uniform(
-                self.param
-            )
-        elif self.options["bc_options"]["dimensionality"] == 1:
-            self.submodels[
-                "current collector"
-            ] = pybamm.current_collector.OneDimensionalCurrentCollector(self.param)
-        elif self.options["bc_options"]["dimensionality"] == 2:
-            self.submodels[
-                "current collector"
-            ] = pybamm.current_collector.SingleParticlePotentialPair(self.param)
-        else:
-            raise pybamm.ModelError(
-                "Dimension of current collectors must be 0, 1, or 2, not {}".format(
-                    self.options["bc_options"]["dimensionality"]
-                )
-            )
-
-=======
->>>>>>> 4202941d
     def set_porosity_submodel(self):
 
         self.submodels["porosity"] = pybamm.porosity.Constant(self.param)

#
# Base battery model class
#

import pybamm
import warnings


class BaseBatteryModel(pybamm.BaseModel):
    """
    Base model class with some default settings and required variables

    Attributes
    ----------

    options: dict
        A dictionary of options to be passed to the model. The options that can
        be set are listed below. Note that not all of the options are compatible with
        each other and with all of the models implemented in PyBaMM. Each option is
        optional and takes a default value if not provided.

            * "cell geometry" : str
                Sets the geometry of the cell. Can be "pouch" (default) or
                "arbitrary". The arbitrary geometry option solves a 1D electrochemical
                model with prescribed cell volume and cross-sectional area, and
                (if thermal effects are included) solves a lumped thermal model
                with prescribed surface area for cooling.
            * "convection" : str
                Whether to include the effects of convection in the model. Can be
                "none" (default), "uniform transverse" or "full transverse".
                Must be "none" for lithium-ion models.
            * "current collector" : str
                Sets the current collector model to use. Can be "uniform" (default),
                "potential pair" or "potential pair quite conductive".
            * "dimensionality" : int
                Sets the dimension of the current collector problem. Can be 0
                (default), 1 or 2.
            * "external submodels" : list
                A list of the submodels that you would like to supply an external
                variable for instead of solving in PyBaMM. The entries of the lists
                are strings that correspond to the submodel names in the keys
                of `self.submodels`.
            * "interfacial surface area" : str
                Sets the model for the interfacial surface area. Can be "constant"
                (default) or "varying". Not currently implemented in any of the models.
            * "lithium plating" : str, optional
                Sets the model for lithium plating. Can be "none" (default),
                "reversible" or "irreversible".
            * "loss of active material" : str, optional
                Sets the model for loss of active material. Can be "none" (default) or
                "example", which is a placeholder for LAM models.
            * "particle" : str, optional
            * "loss of active material" : str
                Sets the model for loss of active material. Can be "none" (default),
                "positive", "negative" or "both" to enable it for the specific
                electrode.
            * "particle" : str
                Sets the submodel to use to describe behaviour within the particle.
                Can be "Fickian diffusion" (default), "uniform profile",
                "quadratic profile", or "quartic profile".
            * "particle shape" : str
                Sets the model shape of the electrode particles. This is used to
                calculate the surface area to volume ratio. Can be "spherical"
                (default) or "user". For the "user" option the surface area per
                unit volume can be passed as a parameter, and is therefore not
                necessarily consistent with the particle shape.
            * "particle cracking" : str
                Sets the model to account for mechanical effects and particle
                cracking. Can be "none", "no cracking", "negative", "positive" or
                "both".
                All options other than "none" account for the effects of swelling
                of electrode particles, cell thickness change, and stress-assisted
                diffusion. The options "negative", "positive" or "both" additionally
                account for crack propagation in the negative, positive or both
                electrodes, respectively.
            * "SEI" : str
                Set the SEI submodel to be used. Options are:

                - "none": :class:`pybamm.sei.NoSEI` (no SEI growth)
                - "constant": :class:`pybamm.sei.Constant` (constant SEI thickness)
                - "reaction limited": :class:`pybamm.sei.ReactionLimited`
                - "solvent-diffusion limited": \
                    :class:`pybamm.sei.SolventDiffusionLimited`
                - "electron-migration limited": \
                    :class:`pybamm.sei.ElectronMigrationLimited`
                - "interstitial-diffusion limited": \
                    :class:`pybamm.sei.InterstitialDiffusionLimited`
                - "ec reaction limited": \
                    :class:`pybamm.sei.EcReactionLimited`
            * "SEI film resistance" : str
                Set the submodel for additional term in the overpotential due to SEI.
                The default value is "none" if the "SEI" option is "none", and
                "distributed" otherwise. This is because the "distributed" model is more
                complex than the model with no additional resistance, which adds
                unnecessary complexity if there is no SEI in the first place

                - "none": no additional resistance\

                    .. math::
                        \\eta_r = \\frac{F}{RT} * (\\phi_s - \\phi_e - U)

                - "distributed": properly included additional resistance term\

                    .. math::
                        \\eta_r = \\frac{F}{RT}
                        * (\\phi_s - \\phi_e - U - R_{sei} * L_{sei} * j)

                - "average": constant additional resistance term (approximation to the \
                    true model). This model can give similar results to the \
                    "distributed" case without needing to make j an algebraic state\

                    .. math::
                        \\eta_r = \\frac{F}{RT}
                        * (\\phi_s - \\phi_e - U - R_{sei} * L_{sei} * \\frac{I}{aL})
            * "SEI porosity change" : str
                Whether to include porosity change due to SEI formation, can be "false"
                (default) or "true".
            * "side reactions" : list
                Contains a list of any side reactions to include. Default is []. If this
                list is not empty (i.e. side reactions are included in the model), then
                "surface form" cannot be 'false'.
            * "surface form" : str
                Whether to use the surface formulation of the problem. Can be "false"
                (default), "differential" or "algebraic".
            * "thermal" : str
                Sets the thermal model to use. Can be "isothermal" (default), "lumped",
                "x-lumped", or "x-full".
            * "total interfacial current density as a state" : str
                Whether to make a state for the total interfacial current density and
                solve an algebraic equation for it. Default is "false", unless "SEI film
                resistance" is distributed in which case it is automatically set to
                "true".

    **Extends:** :class:`pybamm.BaseModel`
    """

    def __init__(self, options=None, name="Unnamed battery model"):
        super().__init__(name)
        self.options = options
        self.submodels = {}
        self._built = False
        self._built_fundamental_and_external = False

    @property
    def default_parameter_values(self):
        # Default parameter values
        # Lion parameters left as default parameter set for tests
        return pybamm.ParameterValues(chemistry=pybamm.parameter_sets.Marquis2019)

    @property
    def default_geometry(self):
        return pybamm.battery_geometry(
            current_collector_dimension=self.options["dimensionality"]
        )

    @property
    def default_var_pts(self):
        var = pybamm.standard_spatial_vars
        base_var_pts = {
            var.x_n: 20,
            var.x_s: 20,
            var.x_p: 20,
            var.r_n: 30,
            var.r_p: 30,
            var.y: 10,
            var.z: 10,
        }
        # Reduce the default points for 2D current collectors
        if self.options["dimensionality"] == 2:
            base_var_pts.update({var.x_n: 10, var.x_s: 10, var.x_p: 10})
        return base_var_pts

    @property
    def default_submesh_types(self):
        base_submeshes = {
            "negative electrode": pybamm.MeshGenerator(pybamm.Uniform1DSubMesh),
            "separator": pybamm.MeshGenerator(pybamm.Uniform1DSubMesh),
            "positive electrode": pybamm.MeshGenerator(pybamm.Uniform1DSubMesh),
            "negative particle": pybamm.MeshGenerator(pybamm.Uniform1DSubMesh),
            "positive particle": pybamm.MeshGenerator(pybamm.Uniform1DSubMesh),
        }
        if self.options["dimensionality"] == 0:
            base_submeshes["current collector"] = pybamm.MeshGenerator(pybamm.SubMesh0D)
        elif self.options["dimensionality"] == 1:
            base_submeshes["current collector"] = pybamm.MeshGenerator(
                pybamm.Uniform1DSubMesh
            )
        elif self.options["dimensionality"] == 2:
            base_submeshes["current collector"] = pybamm.MeshGenerator(
                pybamm.ScikitUniform2DSubMesh
            )
        return base_submeshes

    @property
    def default_spatial_methods(self):
        base_spatial_methods = {
            "macroscale": pybamm.FiniteVolume(),
            "negative particle": pybamm.FiniteVolume(),
            "positive particle": pybamm.FiniteVolume(),
        }
        if self.options["dimensionality"] == 0:
            # 0D submesh - use base spatial method
            base_spatial_methods[
                "current collector"
            ] = pybamm.ZeroDimensionalSpatialMethod()
        elif self.options["dimensionality"] == 1:
            base_spatial_methods["current collector"] = pybamm.FiniteVolume()
        elif self.options["dimensionality"] == 2:
            base_spatial_methods["current collector"] = pybamm.ScikitFiniteElement()
        return base_spatial_methods

    @property
    def options(self):
        return self._options

    @options.setter
    def options(self, extra_options):
        default_options = {
            "operating mode": "current",
            "dimensionality": 0,
            "surface form": "false",
            "convection": "none",
            "side reactions": [],
            "interfacial surface area": "constant",
            "current collector": "uniform",
            "particle": "Fickian diffusion",
            "particle shape": "spherical",
            "electrolyte conductivity": "default",
            "thermal": "isothermal",
            "cell geometry": "none",
            "external submodels": [],
            "SEI": "none",
            "lithium plating": "none",
            "SEI porosity change": "false",
            "loss of active material": "none",
            "working electrode": "none",
            "particle cracking": "none",
            "total interfacial current density as a state": "false",
        }
        # Change the default for cell geometry based on which thermal option is provided
        extra_options = extra_options or {}
        thermal_option = extra_options.get(
            "thermal", "none"
        )  # return "none" if option not given
        if thermal_option in ["none", "isothermal", "lumped"]:
            default_options["cell geometry"] = "arbitrary"
        else:
            default_options["cell geometry"] = "pouch"
        # The "cell geometry" option will still be overridden by extra_options if
        # provided

        # Change the default for SEI film resistance based on which SEI option is
        # provided
        # extra_options = extra_options or {}
        sei_option = extra_options.get(
            "SEI", "none"
        )  # return "none" if option not given
        if sei_option == "none":
            default_options["SEI film resistance"] = "none"
        else:
            default_options["SEI film resistance"] = "distributed"
        # The "SEI film resistance" option will still be overridden by extra_options if
        # provided

        options = pybamm.FuzzyDict(default_options)
        # any extra options overwrite the default options
        for name, opt in extra_options.items():
            if name in default_options:
                options[name] = opt
            else:
                raise pybamm.OptionError(
                    "Option '{}' not recognised. Best matches are {}".format(
                        name, options.get_best_matches(name)
                    )
                )

        # If "SEI film resistance" is "distributed" then "total interfacial current
        # density as a state" must be "true"
        if options["SEI film resistance"] == "distributed":
            options["total interfacial current density as a state"] = "true"
            # Check that extra_options did not try to provide a clashing option
            if (
                extra_options.get("total interfacial current density as a state")
                == "false"
            ):
                raise pybamm.OptionError(
                    "If 'SEI film resistance' is 'distributed' then 'total interfacial "
                    "current density as a state' must be 'true'"
                )

        # Options that are incompatible with models
        if isinstance(self, pybamm.lithium_ion.BaseModel):
            if options["convection"] != "none":
                raise pybamm.OptionError(
                    "convection not implemented for lithium-ion models"
                )
            if (
                options["thermal"] in ["x-lumped", "x-full"]
                and options["cell geometry"] != "pouch"
            ):
                raise pybamm.OptionError(
                    options["thermal"] + " model must have pouch geometry."
                )
        if isinstance(self, pybamm.lead_acid.BaseModel):
            if options["thermal"] != "isothermal" and options["dimensionality"] != 0:
                raise pybamm.OptionError(
                    "Lead-acid models can only have thermal "
                    "effects if dimensionality is 0."
                )
<<<<<<< HEAD
            if options["sei"] != "none" or options["SEI film resistance"] != "none":
=======
            if options["SEI"] != "none" or options["SEI film resistance"] != "none":
>>>>>>> 02334331
                raise pybamm.OptionError("Lead-acid models cannot have SEI formation")
            if options["lithium plating"] != "none":
                raise pybamm.OptionError("Lead-acid models cannot have lithium plating")

        # Some standard checks to make sure options are compatible
        if not (
            options["operating mode"] in ["current", "voltage", "power"]
            or callable(options["operating mode"])
        ):
            raise pybamm.OptionError(
                "operating mode '{}' not recognised".format(options["operating mode"])
            )
        if (
            isinstance(self, (pybamm.lead_acid.LOQS, pybamm.lead_acid.Composite))
            and options["surface form"] == "false"
        ):
            if len(options["side reactions"]) > 0:
                raise pybamm.OptionError(
                    """must use surface formulation to solve {!s} with side reactions
                    """.format(
                        self
                    )
                )
        if options["surface form"] not in ["false", "differential", "algebraic"]:
            raise pybamm.OptionError(
                "surface form '{}' not recognised".format(options["surface form"])
            )
        if options["convection"] not in [
            "none",
            "uniform transverse",
            "full transverse",
        ]:
            raise pybamm.OptionError(
                "convection option '{}' not recognised".format(options["convection"])
            )
        if options["current collector"] not in [
            "uniform",
            "potential pair",
            "potential pair quite conductive",
        ]:
            raise pybamm.OptionError(
                "current collector model '{}' not recognised".format(
                    options["current collector"]
                )
            )
        if options["dimensionality"] not in [0, 1, 2]:
            raise pybamm.OptionError(
                "Dimension of current collectors must be 0, 1, or 2, not {}".format(
                    options["dimensionality"]
                )
            )
        if options["thermal"] not in ["isothermal", "lumped", "x-lumped", "x-full"]:
            raise pybamm.OptionError(
                "Unknown thermal model '{}'".format(options["thermal"])
            )
        if options["cell geometry"] not in ["arbitrary", "pouch"]:
            raise pybamm.OptionError(
                "Unknown geometry '{}'".format(options["cell geometry"])
            )
        if options["SEI"] not in [
            "none",
            "constant",
            "reaction limited",
            "solvent-diffusion limited",
            "electron-migration limited",
            "interstitial-diffusion limited",
            "ec reaction limited",
        ]:
<<<<<<< HEAD
            raise pybamm.OptionError("Unknown sei model '{}'".format(options["sei"]))
=======
            raise pybamm.OptionError("Unknown SEI model '{}'".format(options["SEI"]))
>>>>>>> 02334331
        if options["SEI film resistance"] not in ["none", "distributed", "average"]:
            raise pybamm.OptionError(
                "Unknown SEI film resistance model '{}'".format(
                    options["SEI film resistance"]
                )
            )
        if options["SEI porosity change"] not in ["true", "false"]:
            if options["SEI porosity change"] in [True, False]:
                raise pybamm.OptionError(
                    "SEI porosity change must now be given in string format "
                    "('true' or 'false')"
                )
            raise pybamm.OptionError(
                "Unknown SEI porosity change '{}'".format(
                    options["SEI porosity change"]
                )
            )

        if options["lithium plating"] not in ["none", "reversible", "irreversible"]:
            raise pybamm.OptionError(
                "Unknown lithium plating model '{}'".format(options["lithium plating"])
            )

        if options["loss of active material"] not in [
            "none",
            "negative",
            "positive",
            "both",
        ]:
            raise pybamm.OptionError(
                "Unknown loss of active material '{}'".format(
                    options["loss of active material"]
                )
            )

        if options["particle cracking"] not in [
            "none",
            "no cracking",
            "negative",
            "positive",
            "both",
        ]:
            raise pybamm.OptionError(
                "Unknown particle cracking '{}'".format(options["particle cracking"])
            )

        if options["dimensionality"] == 0:
            if options["current collector"] not in ["uniform"]:
                raise pybamm.OptionError(
                    "current collector model must be uniform in 0D model"
                )
            if options["convection"] == "full transverse":
                raise pybamm.OptionError(
                    "cannot have transverse convection in 0D model"
                )
        if options["particle"] not in [
            "Fickian diffusion",
            "fast diffusion",
            "uniform profile",
            "quadratic profile",
            "quartic profile",
        ]:
            raise pybamm.OptionError(
                "particle model '{}' not recognised".format(options["particle"])
            )
        if options["particle"] == "fast diffusion":
            raise NotImplementedError(
                "The 'fast diffusion' option has been renamed. "
                "Use 'uniform profile' instead."
            )
        if options["particle shape"] not in ["spherical", "user", "no particles"]:
            raise pybamm.OptionError(
                "particle shape '{}' not recognised".format(options["particle shape"])
            )

        if options["thermal"] == "x-lumped" and options["dimensionality"] == 1:
            warnings.warn(
                "1+1D Thermal models are only valid if both tabs are "
                "placed at the top of the cell."
            )

        if options["electrolyte conductivity"] not in [
            "default",
            "full",
            "leading order",
            "composite",
            "integrated",
        ]:
            raise pybamm.OptionError(
                "electrolyte conductivity model '{}' not recognised".format(
                    options["electrolyte conductivity"]
                )
            )

        self._options = options

    def set_standard_output_variables(self):
        # Time
        self.variables.update(
            {
                "Time": pybamm.t,
                "Time [s]": pybamm.t * self.timescale,
                "Time [min]": pybamm.t * self.timescale / 60,
                "Time [h]": pybamm.t * self.timescale / 3600,
            }
        )

        # Spatial
        var = pybamm.standard_spatial_vars
        L_x = self.param.L_x
        L_y = self.param.L_y
        L_z = self.param.L_z
        self.variables.update(
            {
                "x": var.x,
                "x [m]": var.x * L_x,
                "x_n": var.x_n,
                "x_n [m]": var.x_n * L_x,
                "x_s": var.x_s,
                "x_s [m]": var.x_s * L_x,
                "x_p": var.x_p,
                "x_p [m]": var.x_p * L_x,
            }
        )
        if self.options["dimensionality"] == 1:
            self.variables.update({"z": var.z, "z [m]": var.z * L_z})
        elif self.options["dimensionality"] == 2:
            self.variables.update(
                {"y": var.y, "y [m]": var.y * L_y, "z": var.z, "z [m]": var.z * L_z}
            )

        # Initialize "total reaction" variables
        # These will get populated by the "get_coupled_variables" methods, and then used
        # later by "set_rhs" or "set_algebraic", which ensures that we always have
        # added all the necessary variables by the time the sum is used
        self.variables.update(
            {
                "Sum of electrolyte reaction source terms": 0,
                "Sum of negative electrode electrolyte reaction source terms": 0,
                "Sum of positive electrode electrolyte reaction source terms": 0,
                "Sum of x-averaged negative electrode "
                "electrolyte reaction source terms": 0,
                "Sum of x-averaged positive electrode "
                "electrolyte reaction source terms": 0,
                "Sum of interfacial current densities": 0,
                "Sum of negative electrode interfacial current densities": 0,
                "Sum of positive electrode interfacial current densities": 0,
                "Sum of x-averaged negative electrode interfacial current densities": 0,
                "Sum of x-averaged positive electrode interfacial current densities": 0,
            }
        )

    def build_fundamental_and_external(self):
        # Get the fundamental variables
        for submodel_name, submodel in self.submodels.items():
            pybamm.logger.debug(
                "Getting fundamental variables for {} submodel ({})".format(
                    submodel_name, self.name
                )
            )
            self.variables.update(submodel.get_fundamental_variables())

        # set the submodels that are external
        for sub in self.options["external submodels"]:
            self.submodels[sub].external = True

        # Set any external variables
        self.external_variables = []
        for submodel_name, submodel in self.submodels.items():
            pybamm.logger.debug(
                "Getting external variables for {} submodel ({})".format(
                    submodel_name, self.name
                )
            )
            external_variables = submodel.get_external_variables()

            self.external_variables += external_variables

        self._built_fundamental_and_external = True

    def build_coupled_variables(self):
        # Note: pybamm will try to get the coupled variables for the submodels in the
        # order they are set by the user. If this fails for a particular submodel,
        # return to it later and try again. If setting coupled variables fails and
        # there are no more submodels to try, raise an error.
        submodels = list(self.submodels.keys())
        count = 0
        # For this part the FuzzyDict of variables is briefly converted back into a
        # normal dictionary for speed with KeyErrors
        self._variables = dict(self._variables)
        while len(submodels) > 0:
            count += 1
            for submodel_name, submodel in self.submodels.items():
                if submodel_name in submodels:
                    pybamm.logger.debug(
                        "Getting coupled variables for {} submodel ({})".format(
                            submodel_name, self.name
                        )
                    )
                    try:
                        self.variables.update(
                            submodel.get_coupled_variables(self.variables)
                        )
                        submodels.remove(submodel_name)
                    except KeyError as key:
                        if len(submodels) == 1 or count == 100:
                            # no more submodels to try
                            raise pybamm.ModelError(
                                "Missing variable for submodel '{}': {}.\n".format(
                                    submodel_name, key
                                )
                                + "Check the selected "
                                "submodels provide all of the required variables."
                            )
                        else:
                            # try setting coupled variables on next loop through
                            pybamm.logger.debug(
                                "Can't find {}, trying other submodels first".format(
                                    key
                                )
                            )
        # Convert variables back into FuzzyDict
        self._variables = pybamm.FuzzyDict(self._variables)

    def build_model_equations(self):
        # Set model equations
        for submodel_name, submodel in self.submodels.items():
            if submodel.external is False:
                pybamm.logger.debug(
                    "Setting rhs for {} submodel ({})".format(submodel_name, self.name)
                )

                submodel.set_rhs(self.variables)
                pybamm.logger.debug(
                    "Setting algebraic for {} submodel ({})".format(
                        submodel_name, self.name
                    )
                )

                submodel.set_algebraic(self.variables)
                pybamm.logger.debug(
                    "Setting boundary conditions for {} submodel ({})".format(
                        submodel_name, self.name
                    )
                )

                submodel.set_boundary_conditions(self.variables)
                pybamm.logger.debug(
                    "Setting initial conditions for {} submodel ({})".format(
                        submodel_name, self.name
                    )
                )
                submodel.set_initial_conditions(self.variables)
                submodel.set_events(self.variables)
                pybamm.logger.debug(
                    "Updating {} submodel ({})".format(submodel_name, self.name)
                )
                self.update(submodel)
                self.check_no_repeated_keys()

    def build_model(self):

        # Check if already built
        if self._built:
            raise pybamm.ModelError(
                """Model already built. If you are adding a new submodel, try using
                `model.update` instead."""
            )

        pybamm.logger.info("Start building {}".format(self.name))

        if self._built_fundamental_and_external is False:
            self.build_fundamental_and_external()

        self.build_coupled_variables()

        self.build_model_equations()

        pybamm.logger.debug("Setting voltage variables ({})".format(self.name))
        self.set_voltage_variables()

        pybamm.logger.debug("Setting SoC variables ({})".format(self.name))
        self.set_soc_variables()

        pybamm.logger.debug("Setting degradation variables ({})".format(self.name))
        self.set_degradation_variables()

        # Massive hack for consistent delta_phi = phi_s - phi_e with SPMe
        # This needs to be corrected
        if isinstance(self, pybamm.lithium_ion.SPMe):
            for domain in ["Negative", "Positive"]:
                phi_s = self.variables[domain + " electrode potential"]
                phi_e = self.variables[domain + " electrolyte potential"]
                delta_phi = phi_s - phi_e
                s = self.submodels[domain.lower() + " interface"]
                var = s._get_standard_surface_potential_difference_variables(delta_phi)
                self.variables.update(var)

        self._built = True
        pybamm.logger.info("Finish building {}".format(self.name))

    def new_empty_copy(self):
        """ See :meth:`pybamm.BaseModel.new_empty_copy()` """
        new_model = self.__class__(name=self.name, options=self.options, build=False)
        new_model.use_jacobian = self.use_jacobian
        new_model.convert_to_format = self.convert_to_format
        new_model.timescale = self.timescale
        new_model.length_scales = self.length_scales
        return new_model

    def set_external_circuit_submodel(self):
        """
        Define how the external circuit defines the boundary conditions for the model,
        e.g. (not necessarily constant-) current, voltage, etc
        """
        if self.options["operating mode"] == "current":
            self.submodels["external circuit"] = pybamm.external_circuit.CurrentControl(
                self.param
            )
        elif self.options["operating mode"] == "voltage":
            self.submodels[
                "external circuit"
            ] = pybamm.external_circuit.VoltageFunctionControl(self.param)
        elif self.options["operating mode"] == "power":
            self.submodels[
                "external circuit"
            ] = pybamm.external_circuit.PowerFunctionControl(self.param)
        elif callable(self.options["operating mode"]):
            self.submodels[
                "external circuit"
            ] = pybamm.external_circuit.FunctionControl(
                self.param, self.options["operating mode"]
            )

    def set_tortuosity_submodels(self):
        self.submodels["electrolyte tortuosity"] = pybamm.tortuosity.Bruggeman(
            self.param, "Electrolyte"
        )
        self.submodels["electrode tortuosity"] = pybamm.tortuosity.Bruggeman(
            self.param, "Electrode"
        )

    def set_thermal_submodel(self):

        if self.options["thermal"] == "isothermal":
            thermal_submodel = pybamm.thermal.isothermal.Isothermal(self.param)

        elif self.options["thermal"] == "lumped":
            thermal_submodel = pybamm.thermal.Lumped(
                self.param,
                cc_dimension=self.options["dimensionality"],
                geometry=self.options["cell geometry"],
            )

        elif self.options["thermal"] == "x-lumped":
            if self.options["dimensionality"] == 0:
                # With 0D current collectors x-lumped is equivalent to lumped pouch
                thermal_submodel = pybamm.thermal.Lumped(self.param, geometry="pouch")
            elif self.options["dimensionality"] == 1:
                thermal_submodel = pybamm.thermal.pouch_cell.CurrentCollector1D(
                    self.param
                )
            elif self.options["dimensionality"] == 2:
                thermal_submodel = pybamm.thermal.pouch_cell.CurrentCollector2D(
                    self.param
                )

        elif self.options["thermal"] == "x-full":
            if self.options["dimensionality"] == 0:
                thermal_submodel = pybamm.thermal.OneDimensionalX(self.param)
            elif self.options["dimensionality"] == 1:
                raise NotImplementedError(
                    """X-full thermal submodels do not
                yet support 1D current collectors"""
                )
            elif self.options["dimensionality"] == 2:
                raise NotImplementedError(
                    """X-full thermal submodels do
                    not yet support 2D current collectors"""
                )

        self.submodels["thermal"] = thermal_submodel

    def set_current_collector_submodel(self):

        if self.options["current collector"] in ["uniform"]:
            submodel = pybamm.current_collector.Uniform(self.param)
        elif self.options["current collector"] == "potential pair":
            if self.options["dimensionality"] == 1:
                submodel = pybamm.current_collector.PotentialPair1plus1D(self.param)
            elif self.options["dimensionality"] == 2:
                submodel = pybamm.current_collector.PotentialPair2plus1D(self.param)
        self.submodels["current collector"] = submodel

    def set_voltage_variables(self):

        ocp_n = self.variables["Negative electrode open circuit potential"]
        ocp_p = self.variables["Positive electrode open circuit potential"]
        ocp_n_av = self.variables[
            "X-averaged negative electrode open circuit potential"
        ]
        ocp_p_av = self.variables[
            "X-averaged positive electrode open circuit potential"
        ]

        ocp_n_dim = self.variables["Negative electrode open circuit potential [V]"]
        ocp_p_dim = self.variables["Positive electrode open circuit potential [V]"]
        ocp_n_av_dim = self.variables[
            "X-averaged negative electrode open circuit potential [V]"
        ]
        ocp_p_av_dim = self.variables[
            "X-averaged positive electrode open circuit potential [V]"
        ]

        ocp_n_left = pybamm.boundary_value(ocp_n, "left")
        ocp_n_left_dim = pybamm.boundary_value(ocp_n_dim, "left")
        ocp_p_right = pybamm.boundary_value(ocp_p, "right")
        ocp_p_right_dim = pybamm.boundary_value(ocp_p_dim, "right")

        ocv_av = ocp_p_av - ocp_n_av
        ocv_av_dim = ocp_p_av_dim - ocp_n_av_dim
        ocv = ocp_p_right - ocp_n_left
        ocv_dim = ocp_p_right_dim - ocp_n_left_dim

        # overpotentials
        eta_r_n_av = self.variables[
            "X-averaged negative electrode reaction overpotential"
        ]
        eta_r_n_av_dim = self.variables[
            "X-averaged negative electrode reaction overpotential [V]"
        ]
        eta_r_p_av = self.variables[
            "X-averaged positive electrode reaction overpotential"
        ]
        eta_r_p_av_dim = self.variables[
            "X-averaged positive electrode reaction overpotential [V]"
        ]

        delta_phi_s_n_av = self.variables["X-averaged negative electrode ohmic losses"]
        delta_phi_s_n_av_dim = self.variables[
            "X-averaged negative electrode ohmic losses [V]"
        ]
        delta_phi_s_p_av = self.variables["X-averaged positive electrode ohmic losses"]
        delta_phi_s_p_av_dim = self.variables[
            "X-averaged positive electrode ohmic losses [V]"
        ]

        delta_phi_s_av = delta_phi_s_p_av - delta_phi_s_n_av
        delta_phi_s_av_dim = delta_phi_s_p_av_dim - delta_phi_s_n_av_dim

        eta_r_av = eta_r_p_av - eta_r_n_av
        eta_r_av_dim = eta_r_p_av_dim - eta_r_n_av_dim

        # SEI film overpotential
        eta_sei_n_av = self.variables[
            "X-averaged negative electrode SEI film overpotential"
        ]
        eta_sei_p_av = self.variables[
            "X-averaged positive electrode SEI film overpotential"
        ]
        eta_sei_n_av_dim = self.variables[
            "X-averaged negative electrode SEI film overpotential [V]"
        ]
        eta_sei_p_av_dim = self.variables[
            "X-averaged positive electrode SEI film overpotential [V]"
        ]
        eta_sei_av = eta_sei_n_av + eta_sei_p_av
        eta_sei_av_dim = eta_sei_n_av_dim + eta_sei_p_av_dim

        # TODO: add current collector losses to the voltage in 3D

        self.variables.update(
            {
                "X-averaged open circuit voltage": ocv_av,
                "Measured open circuit voltage": ocv,
                "X-averaged open circuit voltage [V]": ocv_av_dim,
                "Measured open circuit voltage [V]": ocv_dim,
                "X-averaged reaction overpotential": eta_r_av,
                "X-averaged reaction overpotential [V]": eta_r_av_dim,
                "X-averaged SEI film overpotential": eta_sei_av,
                "X-averaged SEI film overpotential [V]": eta_sei_av_dim,
                "X-averaged solid phase ohmic losses": delta_phi_s_av,
                "X-averaged solid phase ohmic losses [V]": delta_phi_s_av_dim,
            }
        )

        # Battery-wide variables
        V = self.variables["Terminal voltage"]
        V_dim = self.variables["Terminal voltage [V]"]
        eta_e_av_dim = self.variables["X-averaged electrolyte ohmic losses [V]"]
        eta_c_av_dim = self.variables["X-averaged concentration overpotential [V]"]
        num_cells = pybamm.Parameter(
            "Number of cells connected in series to make a battery"
        )
        self.variables.update(
            {
                "X-averaged battery open circuit voltage [V]": ocv_av_dim * num_cells,
                "Measured battery open circuit voltage [V]": ocv_dim * num_cells,
                "X-averaged battery reaction overpotential [V]": eta_r_av_dim
                * num_cells,
                "X-averaged battery solid phase ohmic losses [V]": delta_phi_s_av_dim
                * num_cells,
                "X-averaged battery electrolyte ohmic losses [V]": eta_e_av_dim
                * num_cells,
                "X-averaged battery concentration overpotential [V]": eta_c_av_dim
                * num_cells,
                "Battery voltage [V]": V_dim * num_cells,
            }
        )
        # Variables for calculating the equivalent circuit model (ECM) resistance
        # Need to compare OCV to initial value to capture this as an overpotential
        ocv_init = self.param.U_p(
            self.param.c_p_init(1), self.param.T_init
        ) - self.param.U_n(self.param.c_n_init(0), self.param.T_init)
        ocv_init_dim = (
            self.param.U_p_ref
            - self.param.U_n_ref
            + self.param.potential_scale * ocv_init
        )
        eta_ocv = ocv - ocv_init
        eta_ocv_dim = ocv_dim - ocv_init_dim
        # Current collector current density for working out euiqvalent resistance
        # based on Ohm's Law
        i_cc = self.variables["Current collector current density"]
        i_cc_dim = self.variables["Current collector current density [A.m-2]"]
        # ECM overvoltage is OCV minus terminal voltage
        v_ecm = ocv - V
        v_ecm_dim = ocv_dim - V_dim
        # Current collector area for turning resistivity into resistance
        A_cc = self.param.A_cc

        # Hack to avoid division by zero if i_cc is exactly zero
        # If i_cc is zero, i_cc_not_zero becomes 1. But multiplying by sign(i_cc) makes
        # the local resistance 'zero' (really, it's not defined when i_cc is zero)
        i_cc_not_zero = ((i_cc > 0) + (i_cc < 0)) * i_cc + (i_cc >= 0) * (i_cc <= 0)
        i_cc_dim_not_zero = ((i_cc_dim > 0) + (i_cc_dim < 0)) * i_cc_dim + (
            i_cc_dim >= 0
        ) * (i_cc_dim <= 0)

        self.variables.update(
            {
                "Change in measured open circuit voltage": eta_ocv,
                "Change in measured open circuit voltage [V]": eta_ocv_dim,
                "Local ECM resistance": pybamm.sign(i_cc)
                * v_ecm
                / (i_cc_not_zero * A_cc),
                "Local ECM resistance [Ohm]": pybamm.sign(i_cc)
                * v_ecm_dim
                / (i_cc_dim_not_zero * A_cc),
            }
        )

        # Cut-off voltage
        self.events.append(
            pybamm.Event(
                "Minimum voltage",
                V - self.param.voltage_low_cut,
                pybamm.EventType.TERMINATION,
            )
        )
        self.events.append(
            pybamm.Event(
                "Maximum voltage",
                V - self.param.voltage_high_cut,
                pybamm.EventType.TERMINATION,
            )
        )

        # Power
        I_dim = self.variables["Current [A]"]
        self.variables.update({"Terminal power [W]": I_dim * V_dim})

    def set_degradation_variables(self):
        """
        Set variables that quantify degradation.
        This function is overriden by the base battery models
        """
        pass

    def set_soc_variables(self):
        """
        Set variables relating to the state of charge.
        This function is overriden by the base battery models
        """
        pass

    def process_parameters_and_discretise(self, symbol, parameter_values, disc):
        """
        Process parameters and discretise a symbol using supplied parameter values
        and discretisation. Note: care should be taken if using spatial operators
        on dimensional symbols. Operators in pybamm are written in non-dimensional
        form, so may need to be scaled by the appropriate length scale. It is
        recommended to use this method on non-dimensional symbols.

        Parameters
        ----------
        symbol : :class:`pybamm.Symbol`
            Symbol to be processed
        parameter_values : :class:`pybamm.ParameterValues`
            The parameter values to use during processing
        disc : :class:`pybamm.Discretisation`
            The discrisation to use

        Returns
        -------
        :class:`pybamm.Symbol`
            Processed symbol
        """
        # Set y slices
        if disc.y_slices == {}:
            variables = list(self.rhs.keys()) + list(self.algebraic.keys())
            disc.set_variable_slices(variables)

        # Set boundary condtions (also requires setting parameter values)
        if disc.bcs == {}:
            self.boundary_conditions = parameter_values.process_boundary_conditions(
                self
            )
            disc.bcs = disc.process_boundary_conditions(self)

        # Process
        param_symbol = parameter_values.process_symbol(symbol)
        disc_symbol = disc.process_symbol(param_symbol)

        return disc_symbol<|MERGE_RESOLUTION|>--- conflicted
+++ resolved
@@ -307,11 +307,7 @@
                     "Lead-acid models can only have thermal "
                     "effects if dimensionality is 0."
                 )
-<<<<<<< HEAD
-            if options["sei"] != "none" or options["SEI film resistance"] != "none":
-=======
             if options["SEI"] != "none" or options["SEI film resistance"] != "none":
->>>>>>> 02334331
                 raise pybamm.OptionError("Lead-acid models cannot have SEI formation")
             if options["lithium plating"] != "none":
                 raise pybamm.OptionError("Lead-acid models cannot have lithium plating")
@@ -380,11 +376,7 @@
             "interstitial-diffusion limited",
             "ec reaction limited",
         ]:
-<<<<<<< HEAD
-            raise pybamm.OptionError("Unknown sei model '{}'".format(options["sei"]))
-=======
             raise pybamm.OptionError("Unknown SEI model '{}'".format(options["SEI"]))
->>>>>>> 02334331
         if options["SEI film resistance"] not in ["none", "distributed", "average"]:
             raise pybamm.OptionError(
                 "Unknown SEI film resistance model '{}'".format(

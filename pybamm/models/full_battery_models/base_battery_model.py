--- conflicted
+++ resolved
@@ -3,11 +3,7 @@
 #
 
 import pybamm
-<<<<<<< HEAD
-=======
-import numbers
 from functools import cached_property
->>>>>>> 4f233b06
 
 
 class BatteryModelOptions(pybamm.FuzzyDict):

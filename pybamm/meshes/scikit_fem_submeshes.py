#
# scikit-fem meshes for use in PyBaMM
#
import pybamm

import numpy as np
import importlib

skfem_spec = importlib.util.find_spec("skfem")
if skfem_spec is not None:
    skfem = importlib.util.module_from_spec(skfem_spec)
    skfem_spec.loader.exec_module(skfem)


<<<<<<< HEAD
def have_scikit_fem():
    return skfem_spec is None


class ScikitSubMesh2D:
    """
    Contains information about the 2D finite element mesh.
    Note: This class only allows for the use of piecewise-linear triangular
    finite elements.
    """
=======
class Scikit2DSubMesh:
    """ Submesh class.
        Contains information about the 2D finite element mesh.
        Note: This class only allows for the use of piecewise-linear triangular
        finite elements.

        Parameters
        ----------
        lims : dict
            A dictionary that contains the limits of each
            spatial variable
        npts : dict
            A dictionary that contains the number of points to be used on each
            spatial variable
        tabs : dict
            A dictionary that contains information about the size and location of
            the tabs
        """

    def __init__(self, lims, npts, tabs):
        if skfem_spec is None:
            raise ImportError("scikit-fem is not installed")
>>>>>>> 89de5283

    def __init__(self, edges, coord_sys, tabs):
        self.edges = edges
        self.nodes = dict.fromkeys(["y", "z"])
        for var in self.nodes.keys():
            self.nodes[var] = (self.edges[var][1:] + self.edges[var][:-1]) / 2
        self.npts = len(self.edges["y"]) * len(self.edges["z"])
        self.coord_sys = coord_sys

        # create mesh
        self.fem_mesh = skfem.MeshTri.init_tensor(self.edges["y"], self.edges["z"])

        # get coordinates (returns a vector size 2*(Ny*Nz))
        self.coordinates = self.fem_mesh.p

        # create elements and basis
        self.element = skfem.ElementTriP1()
        self.basis = skfem.InteriorBasis(self.fem_mesh, self.element)
        self.facet_basis = skfem.FacetBasis(self.fem_mesh, self.element)

        # get degrees of freedom and facets which correspond to tabs, and
        # create facet basis for sub regions
        self.negative_tab_dofs = self.basis.get_dofs(
            lambda x: self.on_boundary(x[0], x[1], tabs["negative"])
        ).all()
        self.positive_tab_dofs = self.basis.get_dofs(
            lambda x: self.on_boundary(x[0], x[1], tabs["positive"])
        ).all()
        self.negative_tab_facets = self.fem_mesh.facets_satisfying(
            lambda x: self.on_boundary(x[0], x[1], tabs["negative"])
        )
        self.positive_tab_facets = self.fem_mesh.facets_satisfying(
            lambda x: self.on_boundary(x[0], x[1], tabs["positive"])
        )
        self.negative_tab_basis = skfem.FacetBasis(
            self.fem_mesh, self.element, facets=self.negative_tab_facets
        )
        self.positive_tab_basis = skfem.FacetBasis(
            self.fem_mesh, self.element, facets=self.positive_tab_facets
        )

    def on_boundary(self, y, z, tab):
        """
        A method to get the degrees of freedom corresponding to the subdomains
        for the tabs.
        """

        l_y = self.edges["y"][-1]
        l_z = self.edges["z"][-1]

        def near(x, point, tol=3e-16):
            return abs(x - point) < tol

        def between(x, interval, tol=3e-16):
            return x > interval[0] - tol and x < interval[1] + tol

        # Tab on top
        if near(tab["z_centre"], l_z):
            tab_left = tab["y_centre"] - tab["width"] / 2
            tab_right = tab["y_centre"] + tab["width"] / 2
            return [
                near(Z, l_z) and between(Y, [tab_left, tab_right]) for Y, Z in zip(y, z)
            ]
        # Tab on bottom
        elif near(tab["z_centre"], 0):
            tab_left = tab["y_centre"] - tab["width"] / 2
            tab_right = tab["y_centre"] + tab["width"] / 2
            return [
                near(Z, 0) and between(Y, [tab_left, tab_right]) for Y, Z in zip(y, z)
            ]
        # Tab on left
        elif near(tab["y_centre"], 0):
            tab_bottom = tab["z_centre"] - tab["width"] / 2
            tab_top = tab["z_centre"] + tab["width"] / 2
            return [
                near(Y, 0) and between(Z, [tab_bottom, tab_top]) for Y, Z in zip(y, z)
            ]
        # Tab on right
        elif near(tab["y_centre"], l_y):
            tab_bottom = tab["z_centre"] - tab["width"] / 2
            tab_top = tab["z_centre"] + tab["width"] / 2
            return [
                near(Y, l_y) and between(Z, [tab_bottom, tab_top]) for Y, Z in zip(y, z)
            ]
        else:
            raise pybamm.GeometryError("tab location not valid")


class ScikitUniform2DSubMesh(ScikitSubMesh2D):
    """
    Contains information about the 2D finite element mesh with uniform grid
    spacing (can be different spacing in y and z).
    Note: This class only allows for the use of piecewise-linear triangular
    finite elements.

    Parameters
    ----------
    lims : dict
        A dictionary that contains the limits of each
        spatial variable
    npts : dict
        A dictionary that contains the number of points to be used on each
        spatial variable
    tabs : dict
        A dictionary that contains information about the size and location of
        the tabs
    """

    def __init__(self, lims, npts, tabs):
        if skfem_spec is None:
            raise ImportError("scikit-fem is not installed")

        # check that two variables have been passed in
        if len(lims) != 2:
            raise pybamm.GeometryError(
                "lims should contain exactly two variables, not {}".format(len(lims))
            )

        # get spatial variables
        spatial_vars = list(lims.keys())

        # check coordinate system agrees
        if spatial_vars[0].coord_sys == spatial_vars[1].coord_sys:
            coord_sys = spatial_vars[0].coord_sys
        else:
            raise pybamm.DomainError(
                """spatial variables should have the same coordinate system,
                but have coordinate systems {} and {}""".format(
                    spatial_vars[0].coord_sys, spatial_vars[1].coord_sys
                )
            )

        # compute edges
        edges = {}
        for var in spatial_vars:
            if var.name not in ["y", "z"]:
                raise pybamm.DomainError(
                    "spatial variable must be y or z not {}".format(var.name)
                )
            else:
                edges[var.name] = np.linspace(
                    lims[var]["min"], lims[var]["max"], npts[var.id]
                )

        super().__init__(edges, coord_sys, tabs)


class ScikitChebyshev2DSubMesh(ScikitSubMesh2D):
    """
    Contains information about the 2D finite element mesh generated by taking the
    tensor product of two 1D meshes which use Chebyshev nodes on the
    interval (a, b), given by

   .. math::
    x_{k} = \\frac{1}{2}(a+b) + \\frac{1}{2}(b-a) \\cos(\\frac{2k-1}{2N}\\pi),

    for k = 1, ..., N, where N is the number of nodes. Note: this mesh then
    appends the boundary nodes, so that the 1D mesh edges are given by

    .. math ::
     a < x_{1} < ... < x_{N} < b.

    Note: This class only allows for the use of piecewise-linear triangular
    finite elements.

    Parameters
    ----------
    lims : dict
        A dictionary that contains the limits of each
        spatial variable
    npts : dict
        A dictionary that contains the number of points to be used on each
        spatial variable
    tabs : dict
        A dictionary that contains information about the size and location of
        the tabs
    """

    def __init__(self, lims, npts, tabs):
        if skfem_spec is None:
            raise ImportError("scikit-fem is not installed")

        # check that two variables have been passed in
        if len(lims) != 2:
            raise pybamm.GeometryError(
                "lims should contain exactly two variables, not {}".format(len(lims))
            )

        # get spatial variables
        spatial_vars = list(lims.keys())

        # check coordinate system agrees
        if spatial_vars[0].coord_sys == spatial_vars[1].coord_sys:
            coord_sys = spatial_vars[0].coord_sys
        else:
            raise pybamm.DomainError(
                """spatial variables should have the same coordinate system,
                but have coordinate systems {} and {}""".format(
                    spatial_vars[0].coord_sys, spatial_vars[1].coord_sys
                )
            )

        # compute edges
        edges = {}
        for var in spatial_vars:
            if var.name not in ["y", "z"]:
                raise pybamm.DomainError(
                    "spatial variable must be y or z not {}".format(var.name)
                )
            else:
                # Create N Chebyshev nodes in the interval (a,b)
                N = npts[var.id] - 2
                ii = np.array(range(1, N + 1))
                a = lims[var]["min"]
                b = lims[var]["max"]
                x_cheb = (a + b) / 2 + (b - a) / 2 * np.cos(
                    (2 * ii - 1) * np.pi / 2 / N
                )

                # Append the boundary nodes. Note: we need to flip the order the
                # Chebyshev nodes as they are created in descending order.
                edges[var.name] = np.concatenate(([a], np.flip(x_cheb), [b]))

        super().__init__(edges, coord_sys, tabs)


class ScikitTopExponential2DSubMesh(ScikitSubMesh2D):
    """
    Contains information about the 2D finite element mesh generated by taking the
    tensor product of a uniformly spaced grid in the y direction, and a unequally
    spaced grid in the z direction in which the points are clustered
    close to the top boundary using an exponential formula on the interval [a,b].
    The gridpoints in the z direction are given by

   .. math::
    z_{k} = (b-a) + \\frac{\\exp{-\\alpha k / N} - 1}{\\exp{-\\alpha} - 1}} + a,

    for k = 1, ..., N, where N is the number of nodes. Here alpha is
    a stretching factor. As the number of gridpoints tends to infinity, the ratio
    of the largest and smallest grid cells tends to exp(alpha).

    Parameters
    ----------
    lims : dict
        A dictionary that contains the limits of each
        spatial variable
    npts : dict
        A dictionary that contains the number of points to be used on each
        spatial variable
    tabs : dict
        A dictionary that contains information about the size and location of
        the tabs
    """

    def __init__(self, lims, npts, tabs):
        if skfem_spec is None:
            raise ImportError("scikit-fem is not installed")

        # check that two variables have been passed in
        if len(lims) != 2:
            raise pybamm.GeometryError(
                "lims should contain exactly two variables, not {}".format(len(lims))
            )

        # get spatial variables
        spatial_vars = list(lims.keys())

        # check coordinate system agrees
        if spatial_vars[0].coord_sys == spatial_vars[1].coord_sys:
            coord_sys = spatial_vars[0].coord_sys
        else:
            raise pybamm.DomainError(
                """spatial variables should have the same coordinate system,
                but have coordinate systems {} and {}""".format(
                    spatial_vars[0].coord_sys, spatial_vars[1].coord_sys
                )
            )

        # compute edges
        edges = {}
        for var in spatial_vars:
            if var.name not in ["y", "z"]:
                raise pybamm.DomainError(
                    "spatial variable must be y or z not {}".format(var.name)
                )
            elif var.name == "y":
                edges[var.name] = np.linspace(
                    lims[var]["min"], lims[var]["max"], npts[var.id]
                )
            elif var.name == "z":
                # Strech factor. TODO: allow parameters to be passed to mesh
                alpha = 2.3
                ii = np.array(range(0, npts[var.id]))
                a = lims[var]["min"]
                b = lims[var]["max"]
                edges[var.name] = (b - a) * (
                    np.exp(-alpha * ii / (npts[var.id] - 1)) - 1
                ) / (np.exp(-alpha) - 1) + a

        super().__init__(edges, coord_sys, tabs)<|MERGE_RESOLUTION|>--- conflicted
+++ resolved
@@ -4,27 +4,10 @@
 import pybamm
 
 import numpy as np
-import importlib
-
-skfem_spec = importlib.util.find_spec("skfem")
-if skfem_spec is not None:
-    skfem = importlib.util.module_from_spec(skfem_spec)
-    skfem_spec.loader.exec_module(skfem)
-
-
-<<<<<<< HEAD
-def have_scikit_fem():
-    return skfem_spec is None
+import skfem
 
 
 class ScikitSubMesh2D:
-    """
-    Contains information about the 2D finite element mesh.
-    Note: This class only allows for the use of piecewise-linear triangular
-    finite elements.
-    """
-=======
-class Scikit2DSubMesh:
     """ Submesh class.
         Contains information about the 2D finite element mesh.
         Note: This class only allows for the use of piecewise-linear triangular
@@ -42,12 +25,6 @@
             A dictionary that contains information about the size and location of
             the tabs
         """
-
-    def __init__(self, lims, npts, tabs):
-        if skfem_spec is None:
-            raise ImportError("scikit-fem is not installed")
->>>>>>> 89de5283
-
     def __init__(self, edges, coord_sys, tabs):
         self.edges = edges
         self.nodes = dict.fromkeys(["y", "z"])
@@ -156,8 +133,6 @@
     """
 
     def __init__(self, lims, npts, tabs):
-        if skfem_spec is None:
-            raise ImportError("scikit-fem is not installed")
 
         # check that two variables have been passed in
         if len(lims) != 2:
@@ -226,8 +201,6 @@
     """
 
     def __init__(self, lims, npts, tabs):
-        if skfem_spec is None:
-            raise ImportError("scikit-fem is not installed")
 
         # check that two variables have been passed in
         if len(lims) != 2:
@@ -302,8 +275,6 @@
     """
 
     def __init__(self, lims, npts, tabs):
-        if skfem_spec is None:
-            raise ImportError("scikit-fem is not installed")
 
         # check that two variables have been passed in
         if len(lims) != 2:

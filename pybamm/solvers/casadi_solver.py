#
# CasADi Solver class
#
import casadi
import pybamm
import numpy as np
from scipy.interpolate import interp1d


class CasadiSolver(pybamm.BaseSolver):
    """Solve a discretised model, using CasADi.

    **Extends**: :class:`pybamm.BaseSolver`

    Parameters
    ----------
    mode : str
            How to solve the model (default is "safe"):

            - "fast": perform direct integration, without accounting for events. \
            Recommended when simulating a drive cycle or other simulation where \
            no events should be triggered.
            - "fast with events": perform direct integration of the whole timespan, \
            then go back and check where events were crossed. Experimental only.
            - "safe": perform step-and-check integration in global steps of size \
            dt_max, checking whether events have been triggered. Recommended for \
            simulations of a full charge or discharge.
            - "safe without grid": perform step-and-check integration step-by-step. \
            Takes more steps than "safe" mode, but doesn't require creating the grid \
            each time, so may be faster. Experimental only.
    rtol : float, optional
        The relative tolerance for the solver (default is 1e-6).
    atol : float, optional
        The absolute tolerance for the solver (default is 1e-6).
    root_method : str or pybamm algebraic solver class, optional
        The method to use to find initial conditions (for DAE solvers).
        If a solver class, must be an algebraic solver class.
        If "casadi",
        the solver uses casadi's Newton rootfinding algorithm to find initial
        conditions. Otherwise, the solver uses 'scipy.optimize.root' with method
        specified by 'root_method' (e.g. "lm", "hybr", ...)
    root_tol : float, optional
        The tolerance for root-finding. Default is 1e-6.
    max_step_decrease_counts : float, optional
        The maximum number of times step size can be decreased before an error is
        raised. Default is 5.
    dt_max : float, optional
        The maximum global step size (in seconds) used in "safe" mode. If None
        the default value corresponds to a non-dimensional time of 0.01
        (i.e. ``0.01 * model.timescale_eval``).
    extrap_tol : float, optional
        The tolerance to assert whether extrapolation occurs or not. Default is 0.
    extra_options_setup : dict, optional
        Any options to pass to the CasADi integrator when creating the integrator.
        Please consult `CasADi documentation <https://tinyurl.com/y5rk76os>`_ for
        details. Some useful options:

        - "max_num_steps": Maximum number of integrator steps
        - "print_stats": Print out statistics after integration

    extra_options_call : dict, optional
        Any options to pass to the CasADi integrator when calling the integrator.
        Please consult `CasADi documentation <https://tinyurl.com/y5rk76os>`_ for
        details.
    sensitivity : str, optional
        Whether (and how) to calculate sensitivities when solving. Options are:

        - None: no sensitivities
        - "explicit forward": explicitly formulate the sensitivity equations. \
        See :class:`pybamm.BaseSolver`
        - "casadi": use casadi to differentiate through the integrator
    """

    def __init__(
        self,
        mode="safe",
        rtol=1e-6,
        atol=1e-6,
        root_method="casadi",
        root_tol=1e-6,
        max_step_decrease_count=5,
        dt_max=None,
        extrap_tol=0,
        extra_options_setup=None,
        extra_options_call=None,
        sensitivity=None,
    ):
        super().__init__(
            "problem dependent",
            rtol,
            atol,
            root_method,
            root_tol,
            extrap_tol,
            sensitivity=sensitivity,
        )
        if mode in ["safe", "fast", "fast with events", "safe without grid"]:
            self.mode = mode
        else:
            raise ValueError(
                "invalid mode '{}'. Must be 'safe', for solving with events, "
                "'fast', for solving quickly without events, or 'safe without grid' or "
                "'fast with events' (both experimental)".format(mode)
            )
        self.max_step_decrease_count = max_step_decrease_count
        self.dt_max = dt_max

        self.extra_options_setup = extra_options_setup or {}
        self.extra_options_call = extra_options_call or {}
        self.extrap_tol = extrap_tol

        self.name = "CasADi solver with '{}' mode".format(mode)

        # Initialize
        self.integrators = {}
        self.integrator_specs = {}
        self.y_sols = {}

        pybamm.citations.register("Andersson2019")

    def _integrate(self, model, t_eval, inputs_dict=None):
        """
        Solve a DAE model defined by residuals with initial conditions y0.

        Parameters
        ----------
        model : :class:`pybamm.BaseModel`
            The model whose solution to calculate.
        t_eval : numeric type
            The times at which to compute the solution
        inputs_dict : dict, optional
            Any external variables or input parameters to pass to the model when solving
        """
        # Record whether there are any symbolic inputs
        inputs_dict = inputs_dict or {}

        # convert inputs to casadi format
        inputs = casadi.vertcat(*[x for x in inputs_dict.values()])

<<<<<<< HEAD
        # Calculate initial event signs needed for some of the modes
        if (
            has_symbolic_inputs is False
            and self.mode != "fast"
            and model.terminate_events_eval
        ):
            init_event_signs = np.sign(
                np.concatenate(
                    [
                        event(t_eval[0], model.y0, inputs)
                        for event in model.terminate_events_eval
                    ]
                )
            )
        else:
            init_event_signs = np.sign([])

        if has_symbolic_inputs:
            # Create integrator without grid to avoid having to create several times
            self.create_integrator(model, inputs)
            solution = self._run_integrator(
                model, model.y0, inputs_dict, inputs, t_eval, use_grid=False
            )
=======
        if self.sensitivity == "casadi" and inputs_dict != {}:
            # If the solution has already been created, we can reuse it
            if model in self.y_sols:
                y_sol = self.y_sols[model]
                solution = pybamm.Solution(
                    t_eval, y_sol, model=model, inputs=inputs_dict
                )
            else:
                # Create integrator without grid, which will be called repeatedly
                # This is necessary for casadi to compute sensitivities
                self.create_integrator(model, inputs_dict)
                solution = self._run_integrator(
                    model, model.y0, inputs_dict, inputs, t_eval
                )
>>>>>>> cccefb8e
            solution.termination = "final time"
            return solution
        elif self.mode in ["fast", "fast with events"] or not model.events:
            if not model.events:
                pybamm.logger.info("No events found, running fast mode")
            if self.mode == "fast with events":
                # Create the integrator with an event switch that will set the rhs to
                # zero when voltage limits are crossed
                use_event_switch = True
            else:
                use_event_switch = False
            # Create an integrator with the grid (we just need to do this once)
<<<<<<< HEAD
            self.create_integrator(
                model, inputs, t_eval, use_event_switch=use_event_switch
            )
=======
            self.create_integrator(model, inputs_dict, t_eval)
>>>>>>> cccefb8e
            solution = self._run_integrator(
                model, model.y0, inputs_dict, inputs, t_eval
            )
            # Check if the sign of an event changes, if so find an accurate
            # termination point and exit
            solution = self._solve_for_event(solution, init_event_signs)
            return solution
        elif self.mode in ["safe", "safe without grid"]:
            y0 = model.y0
            # Step-and-check
            t = t_eval[0]
            t_f = t_eval[-1]

            pybamm.logger.debug(
                "Start solving {} with {}".format(model.name, self.name)
            )

            if self.mode == "safe without grid":
                # in "safe without grid" mode,
                # create integrator once, without grid,
                # to avoid having to create several times
                self.create_integrator(model, inputs_dict)
                # Initialize solution
                solution = pybamm.Solution(np.array([t]), y0, model, inputs_dict)
                solution.solve_time = 0
                solution.integration_time = 0
                use_grid = False
            else:
                solution = None
                use_grid = True

            # Try to integrate in global steps of size dt_max. Note: dt_max must
            # be at least as big as the the biggest step in t_eval (multiplied
            # by some tolerance, here 1.01) to avoid an empty integration window below
            if self.dt_max:
                # Non-dimensionalise provided dt_max
                dt_max = self.dt_max / model.timescale_eval
            else:
                dt_max = 0.01
            dt_eval_max = np.max(np.diff(t_eval)) * 1.01
            dt_max = np.max([dt_max, dt_eval_max])
            while t < t_f:
                # Step
                solved = False
                count = 0
                dt = dt_max
                while not solved:
                    # Get window of time to integrate over (so that we return
                    # all the points in t_eval, not just t and t+dt)
                    t_window = np.concatenate(
                        ([t], t_eval[(t_eval > t) & (t_eval < t + dt)])
                    )
                    # Sometimes near events the solver fails between two time
                    # points in t_eval (i.e. no points t < t_i < t+dt for t_i
                    # in t_eval), so we simply integrate from t to t+dt
                    if len(t_window) == 1:
                        t_window = np.array([t, t + dt])

                    if self.mode == "safe":
                        # update integrator with the grid
                        self.create_integrator(model, inputs_dict, t_window)
                    # Try to solve with the current global step, if it fails then
                    # halve the step size and try again.
                    try:
                        current_step_sol = self._run_integrator(
                            model, y0, inputs_dict, inputs, t_window, use_grid=use_grid
                        )
                        solved = True
                    except pybamm.SolverError:
                        dt /= 2
                        # also reduce maximum step size for future global steps
                        dt_max = dt
                    count += 1
                    if count >= self.max_step_decrease_count:
                        raise pybamm.SolverError(
                            "Maximum number of decreased steps occurred at t={}. Try "
                            "solving the model up to this time only or reducing dt_max "
                            "(currently, dt_max={})."
                            "".format(
                                t * model.timescale_eval, dt_max * model.timescale_eval
                            )
                        )
                # Check if the sign of an event changes, if so find an accurate
                # termination point and exit
                current_step_sol = self._solve_for_event(
                    current_step_sol, init_event_signs
                )
                # assign temporary solve time
                current_step_sol.solve_time = np.nan
                # append solution from the current step to solution
                solution = solution + current_step_sol
                if current_step_sol.termination == "event":
                    break
                else:
                    # update time
                    t = t_window[-1]
                    # update y0
                    y0 = solution.all_ys[-1][:, -1]
            return solution

    def _solve_for_event(self, coarse_solution, init_event_signs):
        """
        Check if the sign of an event changes, if so find an accurate
        termination point and exit

        Locate the event time using a root finding algorithm and
        event state using interpolation. The solution is then truncated
        so that only the times up to the event are returned
        """
        pybamm.logger.debug("Solving for events")
        model = coarse_solution.all_models[-1]
        inputs_dict = coarse_solution.all_inputs[-1]
        inputs = casadi.vertcat(*[x for x in inputs_dict.values()])

        def find_t_event(sol, typ):

            # Check most recent y to see if any events have been crossed
            if model.terminate_events_eval:
                y_last = sol.all_ys[-1][:, -1]
                crossed_events = np.sign(
                    init_event_signs
                    * np.concatenate(
                        [
                            event(sol.t[-1], y_last, inputs)
                            for event in model.terminate_events_eval
                        ]
                    )
                    - 1e-5
                )
            else:
                crossed_events = np.sign([])

            # Return None if no events have been triggered
            if (crossed_events == 1).all():
                return None, None

            # get the index of the events that have been crossed
            event_ind = np.where(crossed_events != 1)[0]
            active_events = [model.terminate_events_eval[i] for i in event_ind]

            # loop over events to compute the time at which they were triggered
            t_events = [None] * len(active_events)
            event_idcs_lower = [None] * len(active_events)
            for i, event in enumerate(active_events):
                # Implement our own bisection algorithm for speed
                # This is used to find the time range in which the event is triggered
                # Evaluations of the "event" function are (relatively) expensive
                init_event_sign = init_event_signs[event_ind[i]][0]

                f_eval = {}

                def f(idx):
                    try:
                        return f_eval[idx]
                    except KeyError:
                        # We take away 1e-5 to deal with the case where the event sits
                        # exactly on zero, as can happen when the event switch is used
                        # (fast with events mode)
                        f_eval[idx] = (
                            init_event_sign * event(sol.t[idx], sol.y[:, idx], inputs)
                            - 1e-5
                        )
                        return f_eval[idx]

                def integer_bisect():
                    a_n = 0
                    b_n = len(sol.t) - 1
                    for _ in range(len(sol.t)):
                        if a_n + 1 == b_n:
                            return a_n
                        m_n = (a_n + b_n) // 2
                        f_m_n = f(m_n)
                        if np.isnan(f_m_n):
                            a_n = a_n
                            b_n = m_n
                        elif f_m_n < 0:
                            a_n = a_n
                            b_n = m_n
                        elif f_m_n > 0:
                            a_n = m_n
                            b_n = b_n

                event_idx_lower = integer_bisect()
                if typ == "window":
                    event_idcs_lower[i] = event_idx_lower
                elif typ == "exact":
                    # Linear interpolation between the two indices to find the root time
                    # We could do cubic interpolation here instead but it would be
                    # slower
                    t_lower = sol.t[event_idx_lower]
                    t_upper = sol.t[event_idx_lower + 1]
                    event_lower = abs(f(event_idx_lower))
                    event_upper = abs(f(event_idx_lower + 1))

                    t_events[i] = (event_lower * t_upper + event_upper * t_lower) / (
                        event_lower + event_upper
                    )

            if typ == "window":
                event_idx_lower = np.nanmin(event_idcs_lower)
                return event_idx_lower, None
            elif typ == "exact":
                # t_event is the earliest event triggered
                t_event = np.nanmin(t_events)
                # create interpolant to evaluate y in the current integration
                # window
                y_sol = interp1d(sol.t, sol.y, kind="linear")
                y_event = y_sol(t_event)

                return t_event, y_event

        # Find the interval in which the event was triggered
        event_idx_lower, _ = find_t_event(coarse_solution, "window")

        # Return the existing solution if no events have been triggered
        if event_idx_lower is None:
            # Flag "final time" for termination
            self.check_interpolant_extrapolation(model, coarse_solution)
            coarse_solution.termination = "final time"
            return coarse_solution

        # If events have been triggered, we solve for a dense window in the interval
        # where the event was triggered, then find the precise location of the event
        # Solve again with a more dense idx_window, starting from the start of the
        # window where the event was triggered
        t_window_event_dense = np.linspace(
            coarse_solution.t[event_idx_lower],
            coarse_solution.t[event_idx_lower + 1],
            100,
        )

        if self.mode == "safe without grid":
            use_grid = False
        else:
            self.create_integrator(model, inputs, t_window_event_dense)
            use_grid = True

        y0 = coarse_solution.y[:, event_idx_lower]
        dense_step_sol = self._run_integrator(
            model, y0, inputs_dict, inputs, t_window_event_dense, use_grid=use_grid
        )

<<<<<<< HEAD
        # Find the exact time at which the event was triggered
        t_event, y_event = find_t_event(dense_step_sol, "exact")
        # If this returns None, no event was crossed in dense_step_sol. This can happen
        # if the event crossing was right at the end of the interval in the coarse
        # solution. In this case, return the t and y from the end of the interval
        # (i.e. next point in the coarse solution)
        if y_event is None:  # pragma: no cover
            # This is extremely rare, it's difficult to find a test that triggers this
            # hence no coverage check
            t_event = coarse_solution.t[event_idx_lower + 1]
            y_event = coarse_solution.y[:, event_idx_lower + 1].full().flatten()

        # Return solution truncated at the first coarse event time
        # Also assign t_event
        t_sol = coarse_solution.t[: event_idx_lower + 1]
        y_sol = coarse_solution.y[:, : event_idx_lower + 1]
        solution = pybamm.Solution(
            t_sol,
            y_sol,
            model,
            inputs_dict,
            np.array([t_event]),
            y_event[:, np.newaxis],
            "event",
        )
        solution.integration_time = (
            coarse_solution.integration_time + dense_step_sol.integration_time
        )
        self.check_interpolant_extrapolation(model, solution)

        return solution

    def check_interpolant_extrapolation(self, model, solution):
        # Check for interpolant extrapolations
        if model.interpolant_extrapolation_events_eval:
            inputs = casadi.vertcat(*[x for x in solution.all_inputs[-1].values()])
            extrap_event = [
                event(solution.t[-1], solution.y[:, -1], inputs=inputs)
                for event in model.interpolant_extrapolation_events_eval
            ]

            if extrap_event:
                if (np.concatenate(extrap_event) < self.extrap_tol).any():
                    extrap_event_names = []
                    for event in model.events:
                        if (
                            event.event_type
                            == pybamm.EventType.INTERPOLANT_EXTRAPOLATION
                            and (
                                event.expression.evaluate(
                                    solution.t[-1],
                                    solution.y[:, -1].full(),
                                    inputs=inputs,
                                )
                                < self.extrap_tol
                            ).any()
                        ):
                            extrap_event_names.append(event.name[12:])

                    raise pybamm.SolverError(
                        "CasADi solver failed because the following "
                        "interpolation bounds were exceeded: {}. You may need "
                        "to provide additional interpolation points outside "
                        "these bounds.".format(extrap_event_names)
                    )

    def create_integrator(self, model, inputs, t_eval=None, use_event_switch=False):
=======
    def create_integrator(self, model, inputs_dict, t_eval=None):
>>>>>>> cccefb8e
        """
        Method to create a casadi integrator object.
        If t_eval is provided, the integrator uses t_eval to make the grid.
        Otherwise, the integrator has grid [0,1].
        """
<<<<<<< HEAD
        pybamm.logger.debug("Creating CasADi integrator")
=======
        # convert inputs to casadi format
        inputs = casadi.vertcat(*[x for x in inputs_dict.values()])

>>>>>>> cccefb8e
        # Use grid if t_eval is given
        use_grid = not (t_eval is None)
        if use_grid is True:
            t_eval_shifted = t_eval - t_eval[0]
            t_eval_shifted_rounded = np.round(t_eval_shifted, decimals=12).tobytes()
        # Only set up problem once
        if model in self.integrators:
            # If we're not using the grid, we don't need to change the integrator
            if use_grid is False:
                return self.integrators[model]["no grid"]
            # Otherwise, create new integrator with an updated grid
            # We don't need to update the grid if reusing the same t_eval
            # (up to a shift by a constant)
            else:
                if t_eval_shifted_rounded in self.integrators[model]:
                    return self.integrators[model][t_eval_shifted_rounded]
                else:
                    method, problem, options = self.integrator_specs[model]
                    options["grid"] = t_eval_shifted
                    integrator = casadi.integrator("F", method, problem, options)
                    self.integrators[model][t_eval_shifted_rounded] = integrator
                    return integrator
        else:
            rhs = model.casadi_rhs
            algebraic = model.casadi_algebraic

            # When not in DEBUG mode (level=10), suppress warnings from CasADi
            if (
                pybamm.logger.getEffectiveLevel() == 10
                or pybamm.settings.debug_mode is True
            ):
                show_eval_warnings = True
            else:
                show_eval_warnings = False

            options = {
                **self.extra_options_setup,
                "reltol": self.rtol,
                "abstol": self.atol,
                "show_eval_warnings": show_eval_warnings,
            }

            # set up and solve
            t = casadi.MX.sym("t")
            p = casadi.MX.sym("p", inputs.shape[0])
            # If the initial conditions depend on inputs, evaluate the function
            if isinstance(model.y0, casadi.Function):
                y0 = model.y0(p)
            else:
                y0 = model.y0

            y_diff = casadi.MX.sym("y_diff", rhs(0, y0, p).shape[0])
            y_alg = casadi.MX.sym("y_alg", algebraic(0, y0, p).shape[0])
            y_full = casadi.vertcat(y_diff, y_alg)

            if use_grid is False:
                # rescale time
                t_min = casadi.MX.sym("t_min")
                t_max = casadi.MX.sym("t_max")
                t_max_minus_t_min = t_max - t_min
                t_scaled = t_min + (t_max - t_min) * t
                # add time limits as inputs
                p_with_tlims = casadi.vertcat(p, t_min, t_max)
            else:
                options.update({"grid": t_eval_shifted, "output_t0": True})
                # rescale time
                t_min = casadi.MX.sym("t_min")
                # Set dummy parameters for consistency with rescaled time
                t_max_minus_t_min = 1
                t_scaled = t_min + t
                p_with_tlims = casadi.vertcat(p, t_min)

            # define the event switch as the point when an event is crossed
            # we don't do this for ODE models
            # see #1082
            event_switch = 1
            if use_event_switch is True and not algebraic(0, y0, p).is_empty():
                for event in model.casadi_terminate_events:
                    event_switch *= event(t_scaled, y_full, p)

            problem = {
                "t": t,
                "x": y_diff,
                # rescale rhs by (t_max - t_min)
                "ode": (t_max_minus_t_min) * rhs(t_scaled, y_full, p) * event_switch,
                "p": p_with_tlims,
            }
            if algebraic(0, y0, p).is_empty():
                method = "cvodes"
            else:
                method = "idas"
                problem.update(
                    {
                        "z": y_alg,
                        "alg": algebraic(t_scaled, y_full, p),
                    }
                )
            integrator = casadi.integrator("F", method, problem, options)
            self.integrator_specs[model] = method, problem, options
            if use_grid is False:
                self.integrators[model] = {"no grid": integrator}
            else:
                self.integrators[model] = {t_eval_shifted_rounded: integrator}

            return integrator

<<<<<<< HEAD
    def _run_integrator(self, model, y0, inputs_dict, inputs, t_eval, use_grid=True):
        pybamm.logger.debug("Running CasADi integrator")
        if use_grid is True:
            t_eval_shifted = t_eval - t_eval[0]
            t_eval_shifted_rounded = np.round(t_eval_shifted, decimals=12).tobytes()
            integrator = self.integrators[model][t_eval_shifted_rounded]
        else:
            integrator = self.integrators[model]["no grid"]
        len_rhs = model.concatenated_rhs.size
=======
    def _run_integrator(self, model, y0, inputs_dict, inputs, t_eval):
        symbolic_inputs = casadi.MX.sym("inputs", inputs.shape[0])
        # If doing sensitivity with casadi, evaluate with symbolic inputs
        # Otherwise, evaluate with actual inputs
        if self.sensitivity == "casadi":
            inputs_eval = symbolic_inputs
        else:
            inputs_eval = inputs
        integrator, use_grid = self.integrators[model]

        # If the initial conditions depend on inputs, evaluate the function
        if isinstance(y0, casadi.Function):
            y0 = y0(symbolic_inputs)
        else:
            y0 = y0

        # Split up initial conditions into differential and algebraic
        # Check y0 to see if it includes sensitivities
        if model.len_rhs_and_alg == y0.shape[0]:
            len_rhs = model.len_rhs
        else:
            len_rhs = model.len_rhs * (inputs.shape[0] + 1)
>>>>>>> cccefb8e
        y0_diff = y0[:len_rhs]
        y0_alg = y0[len_rhs:]
        # Solve
        try:
            # Try solving
            if use_grid is True:
                t_min = t_eval[0]
                inputs_with_tmin = casadi.vertcat(inputs, t_min)
                # Call the integrator once, with the grid
                timer = pybamm.Timer()
<<<<<<< HEAD
                casadi_sol = integrator(
                    x0=y0_diff, z0=y0_alg, p=inputs_with_tmin, **self.extra_options_call
=======
                sol = integrator(
                    x0=y0_diff, z0=y0_alg, p=inputs_eval, **self.extra_options_call
>>>>>>> cccefb8e
                )
                integration_time = timer.time()
                y_sol = casadi.vertcat(casadi_sol["xf"], casadi_sol["zf"])
                sol = pybamm.Solution(t_eval, y_sol, model, inputs_dict)
                sol.integration_time = integration_time
                return sol
            else:
                # Repeated calls to the integrator
                x = y0_diff
                z = y0_alg
                y_diff = x
                y_alg = z
                for i in range(len(t_eval) - 1):
                    t_min = t_eval[i]
                    t_max = t_eval[i + 1]
                    inputs_with_tlims = casadi.vertcat(inputs_eval, t_min, t_max)
                    timer = pybamm.Timer()
                    casadi_sol = integrator(
                        x0=x, z0=z, p=inputs_with_tlims, **self.extra_options_call
                    )
                    integration_time = timer.time()
                    x = casadi_sol["xf"]
                    z = casadi_sol["zf"]
                    y_diff = casadi.horzcat(y_diff, x)
                    if not z.is_empty():
                        y_alg = casadi.horzcat(y_alg, z)
                if z.is_empty():
                    y_sol = y_diff
                else:
                    y_sol = casadi.vertcat(y_diff, y_alg)
            # If doing sensitivity, return the solution as a function of the inputs
            if self.sensitivity == "casadi":
                y_sol = casadi.Function("y_sol", [symbolic_inputs], [y_sol])
                # Save the solution, can just reuse and change the inputs
                self.y_sols[model] = y_sol

            sol = pybamm.Solution(t_eval, y_sol, model, inputs_dict)
            sol.integration_time = integration_time
            return sol
        except RuntimeError as e:
            # If it doesn't work raise error
            raise pybamm.SolverError(e.args[0])<|MERGE_RESOLUTION|>--- conflicted
+++ resolved
@@ -137,7 +137,6 @@
         # convert inputs to casadi format
         inputs = casadi.vertcat(*[x for x in inputs_dict.values()])
 
-<<<<<<< HEAD
         # Calculate initial event signs needed for some of the modes
         if (
             has_symbolic_inputs is False
@@ -161,7 +160,6 @@
             solution = self._run_integrator(
                 model, model.y0, inputs_dict, inputs, t_eval, use_grid=False
             )
-=======
         if self.sensitivity == "casadi" and inputs_dict != {}:
             # If the solution has already been created, we can reuse it
             if model in self.y_sols:
@@ -176,7 +174,6 @@
                 solution = self._run_integrator(
                     model, model.y0, inputs_dict, inputs, t_eval
                 )
->>>>>>> cccefb8e
             solution.termination = "final time"
             return solution
         elif self.mode in ["fast", "fast with events"] or not model.events:
@@ -189,13 +186,9 @@
             else:
                 use_event_switch = False
             # Create an integrator with the grid (we just need to do this once)
-<<<<<<< HEAD
             self.create_integrator(
                 model, inputs, t_eval, use_event_switch=use_event_switch
             )
-=======
-            self.create_integrator(model, inputs_dict, t_eval)
->>>>>>> cccefb8e
             solution = self._run_integrator(
                 model, model.y0, inputs_dict, inputs, t_eval
             )
@@ -438,7 +431,6 @@
             model, y0, inputs_dict, inputs, t_window_event_dense, use_grid=use_grid
         )
 
-<<<<<<< HEAD
         # Find the exact time at which the event was triggered
         t_event, y_event = find_t_event(dense_step_sol, "exact")
         # If this returns None, no event was crossed in dense_step_sol. This can happen
@@ -506,21 +498,13 @@
                     )
 
     def create_integrator(self, model, inputs, t_eval=None, use_event_switch=False):
-=======
-    def create_integrator(self, model, inputs_dict, t_eval=None):
->>>>>>> cccefb8e
         """
         Method to create a casadi integrator object.
         If t_eval is provided, the integrator uses t_eval to make the grid.
         Otherwise, the integrator has grid [0,1].
         """
-<<<<<<< HEAD
         pybamm.logger.debug("Creating CasADi integrator")
-=======
-        # convert inputs to casadi format
-        inputs = casadi.vertcat(*[x for x in inputs_dict.values()])
-
->>>>>>> cccefb8e
+
         # Use grid if t_eval is given
         use_grid = not (t_eval is None)
         if use_grid is True:
@@ -627,7 +611,6 @@
 
             return integrator
 
-<<<<<<< HEAD
     def _run_integrator(self, model, y0, inputs_dict, inputs, t_eval, use_grid=True):
         pybamm.logger.debug("Running CasADi integrator")
         if use_grid is True:
@@ -636,9 +619,7 @@
             integrator = self.integrators[model][t_eval_shifted_rounded]
         else:
             integrator = self.integrators[model]["no grid"]
-        len_rhs = model.concatenated_rhs.size
-=======
-    def _run_integrator(self, model, y0, inputs_dict, inputs, t_eval):
+
         symbolic_inputs = casadi.MX.sym("inputs", inputs.shape[0])
         # If doing sensitivity with casadi, evaluate with symbolic inputs
         # Otherwise, evaluate with actual inputs
@@ -646,21 +627,13 @@
             inputs_eval = symbolic_inputs
         else:
             inputs_eval = inputs
-        integrator, use_grid = self.integrators[model]
-
-        # If the initial conditions depend on inputs, evaluate the function
-        if isinstance(y0, casadi.Function):
-            y0 = y0(symbolic_inputs)
-        else:
-            y0 = y0
-
-        # Split up initial conditions into differential and algebraic
+
+        len_rhs = model.concatenated_rhs.size
+
         # Check y0 to see if it includes sensitivities
-        if model.len_rhs_and_alg == y0.shape[0]:
-            len_rhs = model.len_rhs
-        else:
-            len_rhs = model.len_rhs * (inputs.shape[0] + 1)
->>>>>>> cccefb8e
+        if model.len_rhs_and_alg != y0.shape[0]:
+            len_rhs = len_rhs * (inputs.shape[0] + 1)
+
         y0_diff = y0[:len_rhs]
         y0_alg = y0[len_rhs:]
         # Solve
@@ -671,13 +644,8 @@
                 inputs_with_tmin = casadi.vertcat(inputs, t_min)
                 # Call the integrator once, with the grid
                 timer = pybamm.Timer()
-<<<<<<< HEAD
                 casadi_sol = integrator(
                     x0=y0_diff, z0=y0_alg, p=inputs_with_tmin, **self.extra_options_call
-=======
-                sol = integrator(
-                    x0=y0_diff, z0=y0_alg, p=inputs_eval, **self.extra_options_call
->>>>>>> cccefb8e
                 )
                 integration_time = timer.time()
                 y_sol = casadi.vertcat(casadi_sol["xf"], casadi_sol["zf"])

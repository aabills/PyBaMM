--- conflicted
+++ resolved
@@ -45,21 +45,16 @@
     max_step_decrease_counts : float, optional
         The maximum number of times step size can be decreased before an error is
         raised. Default is 5.
-<<<<<<< HEAD
     dt_max : float, optional
         The maximum global step size (in seconds) used in "safe" mode. If None
         the default value corresponds to a non-dimensional time of 0.01
         (i.e. ``0.01 * model.timescale_eval``).
-    extra_options : keyword arguments, optional
-        Any extra keyword-arguments; these are passed directly to the CasADi integrator.
-=======
     extra_options_setup : dict, optional
         Any options to pass to the CasADi integrator when creating the integrator.
         Please consult `CasADi documentation <https://tinyurl.com/y5rk76os>`_ for
         details.
     extra_options_call : dict, optional
         Any options to pass to the CasADi integrator when calling the integrator.
->>>>>>> cde479d1
         Please consult `CasADi documentation <https://tinyurl.com/y5rk76os>`_ for
         details.
 
@@ -73,13 +68,9 @@
         root_method="casadi",
         root_tol=1e-6,
         max_step_decrease_count=5,
-<<<<<<< HEAD
         dt_max=None,
-        **extra_options,
-=======
         extra_options_setup=None,
         extra_options_call=None,
->>>>>>> cde479d1
     ):
         super().__init__("problem dependent", rtol, atol, root_method, root_tol)
         if mode in ["safe", "fast", "old safe"]:
@@ -93,14 +84,11 @@
                 )
             )
         self.max_step_decrease_count = max_step_decrease_count
-<<<<<<< HEAD
         self.dt_max = dt_max
-        self.extra_options = extra_options
-
-=======
+
         self.extra_options_setup = extra_options_setup or {}
         self.extra_options_call = extra_options_call or {}
->>>>>>> cde479d1
+
         self.name = "CasADi solver with '{}' mode".format(mode)
 
         # Initialize
@@ -203,7 +191,7 @@
                         raise pybamm.SolverError(
                             """
                             Maximum number of decreased steps occurred at t={}. Try
-                            solving the model up to this time only
+                            solving the model up to this time only or reducing dt_max.
                             """.format(
                                 t
                             )
@@ -321,7 +309,7 @@
                         raise pybamm.SolverError(
                             """
                             Maximum number of decreased steps occurred at t={}. Try
-                            solving the model up to this time only or reducing dt_max.
+                            solving the model up to this time only.
                             """.format(
                                 t
                             )
@@ -374,10 +362,7 @@
                 "reltol": self.rtol,
                 "abstol": self.atol,
                 "output_t0": True,
-<<<<<<< HEAD
                 "show_eval_warnings": show_eval_warnings,
-=======
->>>>>>> cde479d1
             }
 
             # set up and solve

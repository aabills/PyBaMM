--- conflicted
+++ resolved
@@ -63,6 +63,9 @@
         Any options to pass to the CasADi integrator when calling the integrator.
         Please consult `CasADi documentation <https://tinyurl.com/y5rk76os>`_ for
         details.
+    return_solution_if_failed_early : bool, optional
+        Whether to return a Solution object if the solver fails to reach the end of
+        the simulation, but managed to take some successful steps. Default is False.
     """
 
     def __init__(
@@ -77,6 +80,7 @@
         extrap_tol=0,
         extra_options_setup=None,
         extra_options_call=None,
+        return_solution_if_failed_early=False,
     ):
         super().__init__(
             "problem dependent",
@@ -100,6 +104,7 @@
         self.extra_options_setup = extra_options_setup or {}
         self.extra_options_call = extra_options_call or {}
         self.extrap_tol = extrap_tol
+        self.return_solution_if_failed_early = return_solution_if_failed_early
 
         self.name = "CasADi solver with '{}' mode".format(mode)
 
@@ -229,59 +234,39 @@
                         )
                         first_ts_solved = True
                         solved = True
-                    except pybamm.SolverError:
+                    except pybamm.SolverError as error:
                         dt /= 2
                         # also reduce maximum step size for future global steps,
                         # but skip them in the beginning
-                        # if first_ts_solved:
-                        dt_max = dt
-                    # sometimes, for the first integrator smaller timesteps are neeeded,
-                    # but this won't affect the global timesteps. The global timestep
-                    # will only be reduced after the first timestep. To test this a
-                    # new unit test is needed. Until now, it's just a comment.
-                    # if first_ts_solved:
+                        # sometimes, for the first integrator smaller timesteps are
+                        # neeeded, but this won't affect the global timesteps. The
+                        # global timestep will only be reduced after the first timestep.
+                        if first_ts_solved:
+                            dt_max = dt
+                        if count >= self.max_step_decrease_count:
+                            t_dim = t * model.timescale_eval
+                            dt_max_dim = dt_max * model.timescale_eval
+                            message = (
+                                "Maximum number of decreased steps occurred at "
+                                f"t={t_dim} (final SolverError: '{error}'). "
+                                "For a full solution try reducing dt_max (currently, "
+                                f"dt_max={dt_max_dim}) and/or reducing the size of the "
+                                "time steps or period of the experiment."
+                            )
+                            if first_ts_solved and self.return_solution_if_failed_early:
+                                warnings.warn(message, pybamm.SolverWarning)
+                                termination_due_to_small_dt = True
+                                break
+                            else:
+                                raise pybamm.SolverError(
+                                    message
+                                    + " Set `return_solution_if_failed_early=True` to "
+                                    "return the solution object up to the point where "
+                                    "failure occured."
+                                )
                     count += 1
-                    if count >= self.max_step_decrease_count:
-<<<<<<< HEAD
-                        warnings.warn(
-                            "Maximum number of decreased steps occurred at t={}. "
-                            "Terminating the solver now and creating solution object. "
-                            "For more timesteps try solving the model up to this time "
-                            "only or reducing dt_max (currently, dt_max={}).".format(
-                                t * model.timescale_eval, dt_max * model.timescale_eval
-                            ), pybamm.SolverWarning
-                        )
-                        termination_due_to_small_dt = True
-                        break
-                if first_ts_solved:
-                    # Check if the sign of an event changes, if so find an accurate
-                    # termination point and exit
-                    current_step_sol = self._solve_for_event(
-                        current_step_sol, init_event_signs
-                    )
-                    # assign temporary solve time
-                    current_step_sol.solve_time = np.nan
-                    # append solution from the current step to solution
-                    solution = solution + current_step_sol
-                    if current_step_sol.termination == "event":
-                        break
-                    else:
-                        # update time as time
-                        # from which to start the new casadi integrator
-                        t = t_window[-1]
-                        # update y0 as initial_values
-                        # from which to start the new casadi integrator
-                        y0 = solution.all_ys[-1][:, -1]
-                elif termination_due_to_small_dt and not first_ts_solved:
-=======
-                        t_dim = t * model.timescale_eval
-                        dt_max_dim = dt_max * model.timescale_eval
-                        raise pybamm.SolverError(
-                            f"Maximum number of decreased steps occurred at t={t_dim}. "
-                            "Try solving the model up to this time only or reducing "
-                            f"dt_max (currently, dt_max={dt_max_dim}) and/or reducing "
-                            "the size of the time steps or period of the experiment."
-                        )
+                if termination_due_to_small_dt:
+                    break
                 # Check if the sign of an event changes, if so find an accurate
                 # termination point and exit
                 current_step_sol = self._solve_for_event(current_step_sol)
@@ -290,8 +275,14 @@
                 # append solution from the current step to solution
                 solution = solution + current_step_sol
                 if current_step_sol.termination == "event":
->>>>>>> acdc4e02
                     break
+                else:
+                    # update time as time
+                    # from which to start the new casadi integrator
+                    t = t_window[-1]
+                    # update y0 as initial_values
+                    # from which to start the new casadi integrator
+                    y0 = solution.all_ys[-1][:, -1]
 
             # now we extract sensitivities from the solution
             if bool(model.calculate_sensitivities):
@@ -680,55 +671,23 @@
         pybamm.logger.spam("Finished preliminary setup for integrator run")
 
         # Solve
-        try:
-            # Try solving
-            if use_grid is True:
-                t_min = t_eval[0]
-                inputs_with_tmin = casadi.vertcat(inputs, t_min)
-                # Call the integrator once, with the grid
-                timer = pybamm.Timer()
-                pybamm.logger.debug("Calling casadi integrator")
+        # Try solving
+        if use_grid is True:
+            t_min = t_eval[0]
+            inputs_with_tmin = casadi.vertcat(inputs, t_min)
+            # Call the integrator once, with the grid
+            timer = pybamm.Timer()
+            pybamm.logger.debug("Calling casadi integrator")
+            try:
                 casadi_sol = integrator(
                     x0=y0_diff, z0=y0_alg, p=inputs_with_tmin, **self.extra_options_call
                 )
-                pybamm.logger.debug("Finished casadi integrator")
-                integration_time = timer.time()
-                y_sol = casadi.vertcat(casadi_sol["xf"], casadi_sol["zf"])
-                sol = pybamm.Solution(
-                    t_eval,
-                    y_sol,
-                    model,
-                    inputs_dict,
-                    sensitivities=extract_sensitivities_in_solution,
-                    check_solution=False,
-                )
-                sol.integration_time = integration_time
-                return sol
-            else:
-                # Repeated calls to the integrator
-                x = y0_diff
-                z = y0_alg
-                y_diff = x
-                y_alg = z
-                for i in range(len(t_eval) - 1):
-                    t_min = t_eval[i]
-                    t_max = t_eval[i + 1]
-                    inputs_with_tlims = casadi.vertcat(inputs, t_min, t_max)
-                    timer = pybamm.Timer()
-                    casadi_sol = integrator(
-                        x0=x, z0=z, p=inputs_with_tlims, **self.extra_options_call
-                    )
-                    integration_time = timer.time()
-                    x = casadi_sol["xf"]
-                    z = casadi_sol["zf"]
-                    y_diff = casadi.horzcat(y_diff, x)
-                    if not z.is_empty():
-                        y_alg = casadi.horzcat(y_alg, z)
-                if z.is_empty():
-                    y_sol = y_diff
-                else:
-                    y_sol = casadi.vertcat(y_diff, y_alg)
-
+            except RuntimeError as e:
+                # If it doesn't work raise error
+                raise pybamm.SolverError(e.args[0])
+            pybamm.logger.debug("Finished casadi integrator")
+            integration_time = timer.time()
+            y_sol = casadi.vertcat(casadi_sol["xf"], casadi_sol["zf"])
             sol = pybamm.Solution(
                 t_eval,
                 y_sol,
@@ -739,6 +698,42 @@
             )
             sol.integration_time = integration_time
             return sol
-        except RuntimeError as e:
-            # If it doesn't work raise error
-            raise pybamm.SolverError(e.args[0])+        else:
+            # Repeated calls to the integrator
+            x = y0_diff
+            z = y0_alg
+            y_diff = x
+            y_alg = z
+            for i in range(len(t_eval) - 1):
+                t_min = t_eval[i]
+                t_max = t_eval[i + 1]
+                inputs_with_tlims = casadi.vertcat(inputs, t_min, t_max)
+                timer = pybamm.Timer()
+                try:
+                    casadi_sol = integrator(
+                        x0=x, z0=z, p=inputs_with_tlims, **self.extra_options_call
+                    )
+                except RuntimeError as e:
+                    # If it doesn't work raise error
+                    raise pybamm.SolverError(e.args[0])
+                integration_time = timer.time()
+                x = casadi_sol["xf"]
+                z = casadi_sol["zf"]
+                y_diff = casadi.horzcat(y_diff, x)
+                if not z.is_empty():
+                    y_alg = casadi.horzcat(y_alg, z)
+            if z.is_empty():
+                y_sol = y_diff
+            else:
+                y_sol = casadi.vertcat(y_diff, y_alg)
+
+            sol = pybamm.Solution(
+                t_eval,
+                y_sol,
+                model,
+                inputs_dict,
+                sensitivities=extract_sensitivities_in_solution,
+                check_solution=False,
+            )
+            sol.integration_time = integration_time
+            return sol
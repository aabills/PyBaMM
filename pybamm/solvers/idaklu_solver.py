#
# Solver class using sundials with the KLU sparse linear solver
#
import pybamm
import numpy as np
import scipy.sparse as sparse

import importlib

idaklu_spec = importlib.util.find_spec("idaklu")
if idaklu_spec is not None:
    idaklu = importlib.util.module_from_spec(idaklu_spec)
    idaklu_spec.loader.exec_module(idaklu)


def have_idaklu():
    return idaklu_spec is not None


class IDAKLUSolver(pybamm.BaseSolver):
    """Solve a discretised model, using sundials with the KLU sparse linear solver.

     Parameters
    ----------
    rtol : float, optional
        The relative tolerance for the solver (default is 1e-6).
    atol : float, optional
        The absolute tolerance for the solver (default is 1e-6).
    root_method : str, optional
        The method to use to find initial conditions (default is "lm")
    root_tol : float, optional
        The tolerance for the initial-condition solver (default is 1e-8).
    max_steps: int, optional
        The maximum number of steps the solver will take before terminating
        (default is 1000).
    """

    def __init__(
        self, rtol=1e-6, atol=1e-6, root_method="lm", root_tol=1e-6, max_steps=1000
    ):

        if idaklu_spec is None:
            raise ImportError("KLU is not installed")

        super().__init__("ida", rtol, atol, root_method, root_tol, max_steps)
        self.name = "IDA KLU solver"

    def set_atol_by_variable(self, variables_with_tols, model):
        """
        A method to set the absolute tolerances in the solver by state variable.
        This method attaches a vector of tolerance to the model. (i.e. model.atol)

        Parameters
        ----------
        variables_with_tols : dict
            A dictionary with keys that are strings indicating the variable you
            wish to set the tolerance of and values that are the tolerances.

        model : :class:`pybamm.BaseModel`
            The model that is going to be solved.
        """

        size = model.concatenated_initial_conditions.size
        atol = self._check_atol_type(self._atol, size)
        for var, tol in variables_with_tols.items():
            variable = model.variables[var]
            if isinstance(variable, pybamm.StateVector):
                atol = self.set_state_vec_tol(atol, variable, tol)
            elif isinstance(variable, pybamm.Concatenation):
                for child in variable.children:
                    if isinstance(child, pybamm.StateVector):
                        atol = self.set_state_vec_tol(atol, child, tol)
                    else:
                        raise pybamm.SolverError(
                            """Can only set tolerances for state variables
                            or concatenations of state variables"""
                        )
            else:
                raise pybamm.SolverError(
                    """Can only set tolerances for state variables or
                    concatenations of state variables"""
                )

        model.atol = atol

    def set_state_vec_tol(self, atol, state_vec, tol):
        """
        A method to set the tolerances in the atol vector of a specific
        state variable. This method modifies self._atol

        Parameters
        ----------
        state_vec : :class:`pybamm.StateVector`
            The state vector to apply to the tolerance to
        tol: float
            The tolerance value
        """
        slices = state_vec.y_slices[0]
        atol[slices] = tol
        return atol

    def _check_atol_type(self, atol, size):
        """
        This method checks that the atol vector is of the right shape and
        type.

        Parameters
        ----------
        atol: double or np.array or list
            Absolute tolerances. If this is a vector then each entry corresponds to
            the absolute tolerance of one entry in the state vector.
        size: int
            The length of the atol vector
        """

        if isinstance(atol, float):
            atol = atol * np.ones(size)
        elif isinstance(atol, list):
            atol = np.array(atol)
        elif isinstance(atol, np.ndarray):
            pass
        else:
            raise pybamm.SolverError(
                "Absolute tolerances must be a numpy array, float, or list"
            )

        if atol.size != size:
            raise pybamm.SolverError(
                """Absolute tolerances must be either a scalar or a numpy arrray
                of the same shape at y0"""
            )

        return atol

    def _integrate(self, model, t_eval, inputs=None):
        """
        Solve a DAE model defined by residuals with initial conditions y0.

        Parameters
        ----------
        model : :class:`pybamm.BaseModel`
            The model whose solution to calculate.
        t_eval : numeric type
            The times at which to compute the solution
        """

        if model.jacobian_eval is None:
<<<<<<< HEAD
            pybamm.SolverError("KLU requires the Jacobian to be provided")
=======
            raise pybamm.SolverError("KLU requires the Jacobian to be provided")
>>>>>>> 927ce97b

        try:
            atol = model.atol
        except AttributeError:
            atol = self._atol

        rtol = self._rtol
        atol = self._check_atol_type(atol, model.y0.size)
        y0 = model.y0
        mass_matrix = model.mass_matrix.entries

        if model.jacobian_eval:
            jac_y0_t0 = model.jacobian_eval(t_eval[0], y0)
            if sparse.issparse(jac_y0_t0):

                def jacfn(t, y, cj):
                    j = model.jacobian_eval(t, y) - cj * mass_matrix
                    return j

            else:

                def jacfn(t, y, cj):
                    jac_eval = model.jacobian_eval(t, y) - cj * mass_matrix
                    return sparse.csr_matrix(jac_eval)

        class SundialsJacobian:
            def __init__(self):
                self.J = None

                random = np.random.random(size=y0.size)
                J = jacfn(10, random, 20)
                self.nnz = J.nnz  # hoping nnz remains constant...

            def jac_res(self, t, y, cj):
                # must be of form j_res = (dr/dy) - (cj) (dr/dy')
                # cj is just the input parameter
                # see p68 of the ida_guide.pdf for more details
                self.J = jacfn(t, y, cj)

            def get_jac_data(self):
                return self.J.data

            def get_jac_row_vals(self):
                return self.J.indices

            def get_jac_col_ptrs(self):
                return self.J.indptr

        # solver works with ydot0 set to zero
        ydot0 = np.zeros_like(y0)

        jac_class = SundialsJacobian()

        num_of_events = len(model.events_eval)
        use_jac = 1

        def rootfn(t, y):
            return_root = np.ones((num_of_events,))
            return_root[:] = [event(t, y) for event in model.events_eval]

            return return_root

        # get ids of rhs and algebraic variables
        rhs_ids = np.ones(model.rhs_eval(0, y0).shape)
        alg_ids = np.zeros(len(y0) - len(rhs_ids))
        ids = np.concatenate((rhs_ids, alg_ids))

        # solve
        sol = idaklu.solve(
            t_eval,
            y0,
            ydot0,
            model.residuals_eval,
            jac_class.jac_res,
            jac_class.get_jac_data,
            jac_class.get_jac_row_vals,
            jac_class.get_jac_col_ptrs,
            jac_class.nnz,
            rootfn,
            num_of_events,
            use_jac,
            ids,
            atol,
            rtol,
        )

        t = sol.t
        number_of_timesteps = t.size
        number_of_states = model.y0.size
        y_out = sol.y.reshape((number_of_timesteps, number_of_states))

        # return solution, we need to tranpose y to match scipy's interface
        if sol.flag in [0, 2]:
            # 0 = solved for all t_eval
            if sol.flag == 0:
                termination = "final time"
            # 2 = found root(s)
            elif sol.flag == 2:
                termination = "event"

            return pybamm.Solution(
                sol.t,
                np.transpose(y_out),
                t[-1],
                np.transpose(y_out[-1])[:, np.newaxis],
                termination,
            )
        else:
            raise pybamm.SolverError(sol.message)<|MERGE_RESOLUTION|>--- conflicted
+++ resolved
@@ -145,11 +145,7 @@
         """
 
         if model.jacobian_eval is None:
-<<<<<<< HEAD
-            pybamm.SolverError("KLU requires the Jacobian to be provided")
-=======
             raise pybamm.SolverError("KLU requires the Jacobian to be provided")
->>>>>>> 927ce97b
 
         try:
             atol = model.atol

--- conflicted
+++ resolved
@@ -527,16 +527,11 @@
 
         # t_eval can only be None if the solver is an algebraic solver. In that case
         # set it to 0
-<<<<<<< HEAD
-        if self.algebraic_solver is True and t_eval is None:
-            t_eval = np.array([0])
-=======
         if t_eval is None:
             if self.algebraic_solver is True:
                 t_eval = np.array([0])
             else:
                 raise ValueError("t_eval cannot be None")
->>>>>>> 25b5035a
 
         # Make sure t_eval is monotonic
         if (np.diff(t_eval) < 0).any():

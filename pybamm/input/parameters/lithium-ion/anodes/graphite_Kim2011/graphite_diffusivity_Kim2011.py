--- conflicted
+++ resolved
@@ -14,32 +14,15 @@
 
     Parameters
     ----------
-<<<<<<< HEAD
-    sto : :class:`pybamm.Symbol`
-        Electrode stochiometry
-    T : :class:`pybamm.Symbol`
-        Dimensional temperature [K]
-    T_inf: :class:`pybamm.Symbol`
-        Reference temperature [K]
-    E_D_s: :class:`pybamm.Symbol`
-        Solid diffusion activation energy [J.mol-1]
-    R_g: :class:`pybamm.Symbol`
-        The ideal gas constant [J.mol-1.K-1]
-=======
     sto: :class:`pybamm.Symbol`
         Electrode stochiometry
     T: :class:`pybamm.Symbol`
         Dimensional temperature
->>>>>>> 96e78119
 
     Returns
     -------
     :class:`pybamm.Symbol`
-<<<<<<< HEAD
-        Solid diffusivity [m2.s-1]
-=======
         Solid diffusivity
->>>>>>> 96e78119
    """
 
     D_ref = 9 * 10 ** (-14)

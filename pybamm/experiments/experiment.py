#
# Experiment class
#

import numpy as np
import re
import pybamm

examples = """

    "Discharge at 1C for 0.5 hours at 27oC",
    "Discharge at C/20 for 0.5 hours at 29oC",
    "Charge at 0.5 C for 45 minutes at -5oC",
    "Discharge at 1 A for 0.5 hours at -5.1oC",
    "Charge at 200 mA for 45 minutes at 10.2oC (1 minute period)",
    "Discharge at 1W for 0.5 hours at -10.4oC",
    "Charge at 200mW for 45 minutes",
    "Rest for 10 minutes (5 minute period)",
    "Hold at 1V for 20 seconds",
    "Charge at 1 C until 4.1V",
    "Hold at 4.1 V until 50mA",
    "Hold at 3V until C/50",
    "Discharge at C/3 for 2 hours or until 2.5 V at 26oC",
    "Run US06 (A) at -5oC",
    "Run US06 (V) for 5 minutes",
    "Run US06 (W) for 0.5 hours",

    """


class Experiment:
    """
    Base class for experimental conditions under which to run the model. In general, a
    list of operating conditions should be passed in. Each operating condition should
    be of the form "Do this for this long" or "Do this until this happens". For example,
    "Charge at 1 C for 1 hour", or "Charge at 1 C until 4.2 V", or "Charge at 1 C for 1
    hour or until 4.2 V at 25oC". The instructions can be of the form
    "(Dis)charge at x A/C/W", "Rest", or "Hold at x V until y A at z oC". The running
    time should be a time in seconds, minutes or
    hours, e.g. "10 seconds", "3 minutes" or "1 hour". The stopping conditions should be
    a circuit state, e.g. "1 A", "C/50" or "3 V". The parameter drive_cycles is
    mandatory to run drive cycle. For example, "Run x", then x must be the key
    of drive_cycles dictionary. The temperature should be provided after the stopping
    condition but before the period, e.g. "1 A at 25 oC (1 second period)". It is
    not essential to provide a temperature and a global temperature can be set either
    from within the paramter values of passing a temperature to this experiment class.
    If the temperature is not specified in a line, then the global temperature is used,
    even if another temperature has been set in an earlier line.

    Parameters
    ----------
    operating_conditions : list
        List of operating conditions
    period : string, optional
        Period (1/frequency) at which to record outputs. Default is 1 minute. Can be
        overwritten by individual operating conditions.
    temperature: float, optional
        The ambient air temperature in degrees Celsius at which to run the experiment.
        Default is None whereby the ambient temperature is taken from the parameter set.
        This value is overwritten if the temperature is specified in a step.
    termination : list, optional
        List of conditions under which to terminate the experiment. Default is None.
    drive_cycles : dict
        Dictionary of drive cycles to use for this experiment.
    cccv_handling : str, optional
        How to handle CCCV. If "two-step" (default), then the experiment is run in
        two steps (CC then CV). If "ode", then the experiment is run in a single step
        using an ODE for current: see
        :class:`pybamm.external_circuit.CCCVFunctionControl` for details.
    """

    def __init__(
        self,
        operating_conditions,
        period="1 minute",
        temperature=None,
        termination=None,
        drive_cycles={},
        cccv_handling="two-step",
    ):
        if cccv_handling not in ["two-step", "ode"]:
            raise ValueError("cccv_handling should be either 'two-step' or 'ode'")
        self.cccv_handling = cccv_handling
        # Save arguments for copying
        self.args = (
            operating_conditions,
            period,
            temperature,
            termination,
            drive_cycles,
            cccv_handling,
        )

        self.period = self.convert_time_to_seconds(period.split())
        self.temperature = temperature

        operating_conditions_cycles = []
        for cycle in operating_conditions:
            # Check types and convert strings to 1-tuples
            if (isinstance(cycle, tuple) or isinstance(cycle, str)) and all(
                [isinstance(cond, str) for cond in cycle]
            ):
                if isinstance(cycle, str):
                    processed_cycle = (cycle,)
                else:
                    processed_cycle = []
                    idx = 0
                    finished = False
                    while not finished:
                        step = cycle[idx]
                        if idx < len(cycle) - 1:
                            next_step = cycle[idx + 1]
                        else:
                            next_step = None
                            finished = True
                        if self.is_cccv(step, next_step):
                            processed_cycle.append(
                                f"{step} then {next_step[0].lower()}{next_step[1:]}"
                            )
                            idx += 2
                        else:
                            processed_cycle.append(step)
                            idx += 1
                        if idx >= len(cycle):
                            finished = True
                operating_conditions_cycles.append(tuple(processed_cycle))
            else:
                try:
                    # Condition is not a string
                    badly_typed_conditions = [
                        cond for cond in cycle if not isinstance(cond, str)
                    ]
                except TypeError:
                    # Cycle is not a tuple or string
                    badly_typed_conditions = []
                badly_typed_conditions = badly_typed_conditions or [cycle]
                raise TypeError(
                    "Operating conditions should be strings or tuples of strings, not "
                    f"{type(badly_typed_conditions[0])}. For example: {examples}"
                )
        self.cycle_lengths = [len(cycle) for cycle in operating_conditions_cycles]
        operating_conditions = [
            cond for cycle in operating_conditions_cycles for cond in cycle
        ]
        self.operating_conditions_cycles = operating_conditions_cycles
        self.operating_conditions_strings = operating_conditions
        self.operating_conditions = [
            self.read_string(cond, drive_cycles) for cond in operating_conditions
        ]

        self.termination_string = termination
        self.termination = self.read_termination(termination)

    def __str__(self):
        return str(self.operating_conditions_cycles)

    def copy(self):
        return Experiment(*self.args)

    def __repr__(self):
        return "pybamm.Experiment({!s})".format(self)

    def read_string(self, cond, drive_cycles):
        """
        Convert a string to a dictionary of the right format

        Parameters
        ----------
        cond : str
            String of appropriate form for example "Charge at x C for y hours". x and y
            must be numbers, 'C' denotes the unit of the external circuit (can be A for
            current, C for C-rate, V for voltage or W for power), and 'hours' denotes
            the unit of time (can be second(s), minute(s) or hour(s))
        drive_cycles: dict
            A map specifying the drive cycles
        """
        if " then " in cond:
            # If the string contains " then ", then this is a two-step CCCV experiment
            # and we need to split it into two strings
            cond_CC, cond_CV = cond.split(" then ")
            op_CC = self.read_string(cond_CC, drive_cycles)
            op_CV = self.read_string(cond_CV, drive_cycles)
<<<<<<< HEAD

            if op_CC["temperature"] != op_CV["temperature"]:
                raise ValueError(
                    "The temperature for the CC and CV steps must be the same."
                    f"Got {op_CC['temperature']} and {op_CV['temperature']}"
                    f"from {op_CC['string']} and {op_CV['string']}"
                )

=======
            tag_CC = op_CC["tags"] or []
            tag_CV = op_CV["tags"] or []
            tags = list(np.unique(tag_CC + tag_CV))
            if len(tags) == 0:
                tags = None
>>>>>>> fa5ec1b5
            outputs = {
                "type": "CCCV",
                "Voltage input [V]": op_CV["Voltage input [V]"],
                "time": op_CV["time"],
                "period": op_CV["period"],
                "temperature": op_CC["temperature"],
                "dc_data": None,
                "string": cond,
                "events": op_CV["events"],
                "tags": tags,
            }
            if "Current input [A]" in op_CC:
                outputs["Current input [A]"] = op_CC["Current input [A]"]
            else:
                outputs["C-rate input [-]"] = op_CC["C-rate input [-]"]
            return outputs

        # Read tags
        if " [" in cond:
            cond, tag_str = cond.split(" [")
            tags = tag_str[0:-1].split(",")
        else:
            tags = None

        # Read period
        if " period)" in cond:
            cond, time_period = cond.split(" (")
            time, _ = time_period.split(" period)")
            period = self.convert_time_to_seconds(time.split())
        else:
            period = self.period

        # Temperature part of the condition is removed here
        unprocessed_cond = cond
        temperature, cond = self._read_and_drop_temperature(cond)

        # Read instructions
        if "Run" in cond:
            cond_list = cond.split()
            if "at" in cond:
                raise ValueError(f"Instruction must be of the form: {examples}")
            dc_types = ["(A)", "(V)", "(W)"]
            if all(x not in cond for x in dc_types):
                raise ValueError(
                    "Type of drive cycle must be specified using '(A)', '(V)' or '(W)'."
                    f" For example: {examples}"
                )
            else:
                dc_data = drive_cycles[cond_list[1]]
                # Check for Events
                if "for" in cond:
                    # e.g. for 3 hours
                    idx = cond_list.index("for")
                    end_time = self.convert_time_to_seconds(cond_list[idx + 1 :])
                    ext_drive_cycle = self.extend_drive_cycle(dc_data, end_time)
                    # Drive cycle as numpy array
                    dc_data = ext_drive_cycle
            # Set time and period to 1 second for first step and
            # then calculate the difference in consecutive time steps
            time = dc_data[:, 0][-1]
            period = np.min(np.diff(dc_data[:, 0]))
            # Find the unit of drive cycle ("A", "V", or "W")
            unit = cond_list[2][1]
            electric = {"dc_data": dc_data, "unit": unit}
            events = None
        else:
            dc_data = None
            if "for" in cond and "or until" in cond:
                # e.g. for 3 hours or until 4.2 V
                cond_list = cond.split()
                idx_for = cond_list.index("for")
                idx_until = cond_list.index("or")

                electric = self.convert_electric(cond_list[:idx_for])

                time = self.convert_time_to_seconds(cond_list[idx_for + 1 : idx_until])
                events = self.convert_electric(cond_list[idx_until + 2 :])

            elif "for" in cond:
                # e.g. for 3 hours
                cond_list = cond.split()
                idx = cond_list.index("for")

                electric = self.convert_electric(cond_list[:idx])
                time = self.convert_time_to_seconds(cond_list[idx + 1 :])
                events = None
            elif "until" in cond:
                # e.g. until 4.2 V
                cond_list = cond.split()
                idx = cond_list.index("until")
                electric = self.convert_electric(cond_list[:idx])
                time = None
                events = self.convert_electric(cond_list[idx + 1 :])
            else:
                raise ValueError(
                    "Operating conditions must contain keyword 'for' or 'until' or "
                    f"'Run'. For example: {examples}"
                )

        self.unit_to_type(electric)
        self.unit_to_type(events)

        return {
            **electric,
            "time": time,
            "period": period,
            "temperature": temperature,
            "dc_data": dc_data,
            "string": unprocessed_cond,
            "events": events,
            "tags": tags,
        }

    def unit_to_type(self, electric):
        if electric is not None:
            unit = electric.pop("unit")
            if unit == "C":
                electric["type"] = "C-rate"
            elif unit == "A":
                electric["type"] = "current"
            elif unit == "V":
                electric["type"] = "voltage"
            elif unit == "W":
                electric["type"] = "power"
            return electric

    def extend_drive_cycle(self, drive_cycle, end_time):
        "Extends the drive cycle to enable for event"
        temp_time = []
        temp_time.append(drive_cycle[:, 0])
        loop_end_time = temp_time[0][-1]
        i = 1
        while loop_end_time <= end_time:
            # Extend the drive cycle until the drive cycle time
            # becomes greater than specified end time
            temp_time.append(
                np.append(temp_time[i - 1], temp_time[0] + temp_time[i - 1][-1] + 1)
            )
            loop_end_time = temp_time[i][-1]
            i += 1
        time = temp_time[-1]
        drive_data = np.tile(drive_cycle[:, 1], i)
        # Combine the drive cycle time and data
        ext_drive_cycle = np.column_stack((time, drive_data))
        # Limit the drive cycle to the specified end_time
        ext_drive_cycle = ext_drive_cycle[ext_drive_cycle[:, 0] <= end_time]
        del temp_time
        return ext_drive_cycle

    def convert_electric(self, electric):
        """Convert electrical instructions to consistent output"""
        # Rest == zero current
        if electric[0].lower() == "rest":
            return {"Current input [A]": 0, "unit": "A"}
        else:
            if len(electric) in [3, 4]:
                if len(electric) == 4:
                    # e.g. Charge at 4 A, Hold at 3 V
                    instruction, _, value, unit = electric
                    value_unit = value + unit
                elif len(electric) == 3:
                    # e.g. Discharge at C/2, Charge at 1A
                    instruction, _, value_unit = electric
                # Read instruction
                if instruction.lower() in ["discharge", "hold"]:
                    sign = 1
                elif instruction.lower() == "charge":
                    sign = -1
                else:
                    raise ValueError(
                        "Instruction must be 'discharge', 'charge', 'rest', 'hold' or "
                        f"'Run'. For example: {examples}"
                        ""
                        "The following instruction does not comply: "
                        f"{instruction}"
                    )
            elif len(electric) == 2:
                # e.g. 3 A, 4.1 V
                value, unit = electric
                value_unit = value + unit
                sign = 1
            elif len(electric) == 1:
                # e.g. C/2, 1A
                value_unit = electric[0]
                sign = 1
            else:
                raise ValueError(
                    """Instruction '{}' not recognized. Some acceptable examples are: {}
                    """.format(
                        " ".join(electric), examples
                    )
                )
            # e.g. C/2, 1A
            if value_unit[0] == "C":
                # e.g. C/2
                unit = value_unit[0]
                value = 1 / float(value_unit[2:])
            else:
                unit = value_unit[-1:]
                if "m" in value_unit:
                    # e.g. 1mA
                    value = float(value_unit[:-2]) / 1000
                else:
                    # e.g. 1A
                    value = float(value_unit[:-1])
            # Read value and units
            if unit == "C":
                return {"C-rate input [-]": sign * float(value), "unit": unit}
            elif unit == "A":
                return {"Current input [A]": sign * float(value), "unit": unit}
            elif unit == "V":
                return {"Voltage input [V]": float(value), "unit": unit}
            elif unit == "W":
                return {"Power input [W]": sign * float(value), "unit": unit}
            else:
                raise ValueError(
                    """units must be 'C', 'A', 'mA', 'V', 'W' or 'mW', not '{}'.
                    For example: {}
                    """.format(
                        unit, examples
                    )
                )

    def _read_and_drop_temperature(self, cond):

        if (len(re.findall("at", cond)) > 1 or ("Run" in cond and "at" in cond)) and (
            "oC" not in cond
        ):
            raise ValueError(
                "Instruction must be 'discharge', 'charge', 'rest', 'hold' or "
                f"'Run'. For example: {examples}"
                ""
                "The following instruction does not comply: "
                f"{cond}"
            )

        matches = re.findall(r"at\s-*\d+\.*\d*\s*oC", cond)

        if len(matches) == 0 and "oC" in cond:
            raise ValueError(
                f"Temperature not written "
                f"correctly on step: '{cond}'"
            )

        if len(matches) == 0:

            if self.temperature is None:

                pybamm.logger.warning(
                    "Temperature not found on step: "
                    f"'{cond}', using temperature "
                    "from parameter values."
                )

            else:

                pybamm.logger.warning(
                    f"Temperature not found on step: '{cond}', "
                    f"using global temperature "
                    f"({self.temperature}oC) instead"
                )

            temperature = self.temperature
            reduced_cond = cond

        elif len(matches) == 1:
            match = matches[0]
            numerical_part = re.findall(r"-*\d+\.*\d*", match)[0]
            temperature = float(numerical_part)
            reduced_cond = cond.replace(match, "")

        else:
            raise ValueError(f"More than one temperature found on step: '{cond}'")

        return temperature, reduced_cond

    def convert_time_to_seconds(self, time_and_units):
        """Convert a time in seconds, minutes or hours to a time in seconds"""
        time, units = time_and_units
        if units in ["second", "seconds", "s", "sec"]:
            time_in_seconds = float(time)
        elif units in ["minute", "minutes", "m", "min"]:
            time_in_seconds = float(time) * 60
        elif units in ["hour", "hours", "h", "hr"]:
            time_in_seconds = float(time) * 3600
        else:
            raise ValueError(
                """time units must be 'seconds', 'minutes' or 'hours'. For example: {}
                """.format(
                    examples
                )
            )
        return time_in_seconds

    def read_termination(self, termination):
        """
        Read the termination reason. If this condition is hit, the experiment will stop.
        """
        if termination is None:
            return {}
        elif isinstance(termination, str):
            termination = [termination]

        termination_dict = {}
        for term in termination:
            term_list = term.split()
            if term_list[-1] == "capacity":
                end_discharge = "".join(term_list[:-1])
                if end_discharge.endswith("%"):
                    end_discharge_percent = end_discharge.split("%")[0]
                    termination_dict["capacity"] = (float(end_discharge_percent), "%")
                elif end_discharge.endswith("Ah"):
                    end_discharge_Ah = end_discharge.split("Ah")[0]
                    termination_dict["capacity"] = (float(end_discharge_Ah), "Ah")
                elif end_discharge.endswith("A.h"):
                    end_discharge_Ah = end_discharge.split("A.h")[0]
                    termination_dict["capacity"] = (float(end_discharge_Ah), "Ah")
                else:
                    raise ValueError(
                        "Capacity termination must be given in the form "
                        "'80%', '4Ah', or '4A.h'"
                    )
            elif term.endswith("V"):
                end_discharge_V = term.split("V")[0]
                termination_dict["voltage"] = (float(end_discharge_V), "V")
            else:
                raise ValueError(
                    "Only capacity or voltage can be provided as a termination reason, "
                    "e.g. '80% capacity', '4 Ah capacity', or '2.5 V'"
                )
        return termination_dict

    def is_cccv(self, step, next_step):
        """
        Check whether a step and the next step indicate a CCCV charge
        """
        if self.cccv_handling == "two-step" or next_step is None:
            return False
        # e.g. step="Charge at 2.0 A until 4.2V"
        # next_step="Hold at 4.2V until C/50"
        if (
            (step.startswith("Charge") or step.startswith("Discharge"))
            and "until" in step
            and "V" in step
            and "Hold at " in next_step
            and "V until" in next_step
        ):
            op = self.read_string(step, None)
            next_op = self.read_string(next_step, None)
            # Check that the event conditions are the same as the hold conditions
            if op["events"] == {k: v for k, v in next_op.items() if k in op["events"]}:
                return True
        return False

    def search_tag(self, tag):
        cycles = []
        for i, cycle in enumerate(self.operating_conditions_cycles):
            for cond in cycle:
                if " [" in cond:
                    cond, tag_str = cond.split(" [")
                    tags = tag_str[0:-1].split(",")
                    if tag in tags:
                        cycles.append(i)
                        break

        return cycles<|MERGE_RESOLUTION|>--- conflicted
+++ resolved
@@ -180,7 +180,6 @@
             cond_CC, cond_CV = cond.split(" then ")
             op_CC = self.read_string(cond_CC, drive_cycles)
             op_CV = self.read_string(cond_CV, drive_cycles)
-<<<<<<< HEAD
 
             if op_CC["temperature"] != op_CV["temperature"]:
                 raise ValueError(
@@ -189,13 +188,12 @@
                     f"from {op_CC['string']} and {op_CV['string']}"
                 )
 
-=======
             tag_CC = op_CC["tags"] or []
             tag_CV = op_CV["tags"] or []
             tags = list(np.unique(tag_CC + tag_CV))
             if len(tags) == 0:
                 tags = None
->>>>>>> fa5ec1b5
+
             outputs = {
                 "type": "CCCV",
                 "Voltage input [V]": op_CV["Voltage input [V]"],

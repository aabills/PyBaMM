#
# Finite Volume discretisation class
#
from __future__ import absolute_import, division
from __future__ import print_function, unicode_literals
import pybamm

import numpy as np
from scipy.sparse import diags, eye, kron
<<<<<<< HEAD
from autograd.builtins import isinstance
=======
>>>>>>> 6fb10c0f


class FiniteVolume(pybamm.SpatialMethod):
    """
    A class which implements the steps specific to the finite volume method during
    discretisation.

    For broadcast and mass_matrix, we follow the default behaviour from SpatialMethod.

    Parameters
    ----------
    mesh : :class:`pybamm.Mesh`
        Contains all the submeshes for discretisation

    **Extends:"": :class:`pybamm.SpatialMethod`
    """

    def __init__(self, mesh):
        # add npts_for_broadcast to mesh domains for this particular discretisation
        for dom in mesh.keys():
            for i in range(len(mesh[dom])):
                mesh[dom][i].npts_for_broadcast = mesh[dom][i].npts
        super().__init__(mesh)

    def spatial_variable(self, symbol):
        """
        Creates a discretised spatial variable compatible with
        the FiniteVolume method.

        Parameters
        -----------
        symbol : :class:`pybamm.SpatialVariable`
            The spatial variable to be discretised.

        Returns
        -------
        :class:`pybamm.Vector`
            Contains the discretised spatial variable
        """
        # for finite volume we use the cell centres
        if symbol.name in ["x_n", "x_s", "x_p", "r_n", "r_p", "x", "r"]:
            symbol_mesh = self.mesh.combine_submeshes(*symbol.domain)
            return pybamm.Vector(symbol_mesh[0].nodes, domain=symbol.domain)
        else:
            raise NotImplementedError("3D meshes not yet implemented")

    def gradient(self, symbol, discretised_symbol, boundary_conditions):
        """Matrix-vector multiplication to implement the gradient operator.
        See :meth:`pybamm.SpatialMethod.gradient`
        """
        # Check that boundary condition keys are hashes (ids)
        for key in boundary_conditions.keys():
            assert isinstance(key, int), TypeError(
                "boundary condition keys should be hashes, not {}".format(type(key))
            )
        # Discretise symbol
        domain = symbol.domain
        # Add Dirichlet boundary conditions, if defined
        if symbol.id in boundary_conditions:
            bcs = boundary_conditions[symbol.id]
            # get boundary conditions and edit domain
            if "left" in bcs.keys():
                lbc = bcs["left"]
                domain = [domain[0] + "_left ghost cell"] + domain
            else:
                lbc = None
            if "right" in bcs.keys():
                rbc = bcs["right"]
                domain = domain + [domain[-1] + "_right ghost cell"]
            else:
                rbc = None
            # add ghost nodes
            discretised_symbol = self.add_ghost_nodes(
                symbol, discretised_symbol, lbc, rbc
            )

        # note in 1D spherical grad and normal grad are the same
        gradient_matrix = self.gradient_matrix(domain)

        # set ghost cells
        gradient_matrix.has_left_ghost_cell = discretised_symbol.has_left_ghost_cell
        gradient_matrix.has_right_ghost_cell = discretised_symbol.has_right_ghost_cell

        return gradient_matrix @ discretised_symbol

    def gradient_matrix(self, domain):
        """
        Gradient matrix for finite volumes in the appropriate domain.
        Equivalent to grad(y) = (y[1:] - y[:-1])/dx

        Parameters
        ----------
        domain : list
            The domain(s) in which to compute the gradient matrix

        Returns
        -------
        :class:`pybamm.Matrix`
            The (sparse) finite volume gradient matrix for the domain
        """
        # Create appropriate submesh by combining submeshes in domain
        submesh_list = self.mesh.combine_submeshes(*domain)

        # can just use 1st entry of list to obtain the point etc
        submesh = submesh_list[0]

        # Create 1D matrix using submesh
        n = submesh.npts
        e = 1 / submesh.d_nodes
        sub_matrix = diags([-e, e], [0, 1], shape=(n - 1, n))

        # second dim length
        second_dim_len = len(submesh_list)

        # generate full matrix from the submatrix
        matrix = kron(eye(second_dim_len), sub_matrix)

        return pybamm.Matrix(matrix)

    def divergence(self, symbol, discretised_symbol, boundary_conditions):
        """Matrix-vector multiplication to implement the divergence operator.
        See :meth:`pybamm.SpatialMethod.divergence`
        """
        # Check that boundary condition keys are hashes (ids)
        for key in boundary_conditions.keys():
            assert isinstance(key, int), TypeError(
                "boundary condition keys should be hashes, not {}".format(type(key))
            )

        domain = symbol.domain
        submesh_list = self.mesh.combine_submeshes(*domain)

        # create a bc vector of length equal to the number variables
        # (only has non zero entries for neumann bcs)
        prim_dim = submesh_list[0].npts
        second_dim = len(submesh_list)
        total_pts = prim_dim * second_dim

        # Add Neumann boundary conditions if defined
        if symbol.id in boundary_conditions:

            # get boundary conditions
            bcs = boundary_conditions[symbol.id]
            if set(bcs.keys()) == set(["left", "right"]):
                # neumann on both sides
                lbc = bcs["left"]
                rbc = bcs["right"]
                # now we must create a matrix of size (npts * (npts -1) )
                # this is a different size to the one created when we have
                # flux boundary conditions so need a flag
                divergence_matrix = self.divergence_matrix(
                    domain, bc_type="neumann_neumann"
                )
                # only need interior edges (for spherical neumann_neumann)
                edges = submesh_list[0].edges[1:-1]
            elif set(bcs.keys()) == set(["left"]):
                # neumann on left, dirichlet on right
                lbc = bcs["left"]
                rbc = pybamm.Scalar(0)
                # divergence matrix and edges
                divergence_matrix = self.divergence_matrix(
                    domain, bc_type="neumann_dirichlet"
                )
                edges = submesh_list[0].edges[1:]
            elif set(bcs.keys()) == set(["right"]):
                # neumann on right, dirichlet on left
                lbc = pybamm.Scalar(0)
                rbc = bcs["right"]
                # divergence matrix and edges
                divergence_matrix = self.divergence_matrix(
                    domain, bc_type="dirichlet_neumann"
                )
                edges = submesh_list[0].edges[:-1]

            # taking divergence removes ghost cells
            discretised_symbol.has_left_ghost_cell = False
            discretised_symbol.has_right_ghost_cell = False

            # doing via loop so that it is easier to implement x varing bcs
            bcs_symbol = pybamm.Vector(np.array([]))  # empty vector
            for i in range(len(submesh_list)):

                if lbc.evaluates_to_number():
                    lbc_i = lbc
                else:
                    lbc_i = pybamm.Index(lbc, i)
                if rbc.evaluates_to_number():
                    rbc_i = rbc
                else:
                    rbc_i = pybamm.Index(rbc, i)
                # only the interior equations:
                interior = pybamm.Vector(np.zeros(prim_dim - 2))
                left = -lbc_i / pybamm.Vector(np.array([submesh_list[i].d_edges[0]]))
                right = rbc_i / pybamm.Vector(np.array([submesh_list[i].d_edges[-1]]))
                bcs_symbol = pybamm.NumpyConcatenation(
                    bcs_symbol, left, interior, right
                )

        else:
            divergence_matrix = self.divergence_matrix(
                domain, bc_type="dirichlet_dirichlet"
            )
            bcs_vec = np.zeros(total_pts)
            bcs_symbol = pybamm.Vector(bcs_vec)
            # need all edges for spherical dirichlet
            edges = submesh_list[0].edges

        # check for particle domain
        if submesh_list[0].coord_sys == "spherical polar":

            # create np.array of repeated submesh[0].nodes
            r_numpy = np.kron(np.ones(second_dim), submesh_list[0].nodes)
            r_edges_numpy = np.kron(np.ones(second_dim), edges)

            r = pybamm.Vector(r_numpy)
            r_edges = pybamm.Vector(r_edges_numpy)

            # for clarity, we are implicitly multiplying the the lbc by r^2=0
            # and the rbc by r^2=1. But lbc is 0 so we don't need to do
            # any r_edges^2 operations on bcs_symbol
            out = (1 / (r ** 2)) * (
                divergence_matrix @ ((r_edges ** 2) * discretised_symbol) + bcs_symbol
            )
        else:
            out = divergence_matrix @ discretised_symbol + bcs_symbol

        return out

    def divergence_matrix(self, domain, bc_type="dirichlet_dirichlet"):
        """
        Divergence matrix for finite volumes in the appropriate domain.
        Equivalent to div(N) = (N[1:] - N[:-1])/dx

        Parameters
        ----------
        domain : list
            The domain(s) in which to compute the divergence matrix
        bc_type : str
            What type of boundary condition to apply. Affects the size of the resulting
            matrix

        Returns
        -------
        :class:`pybamm.Matrix`
            The (sparse) finite volume divergence matrix for the domain
        """
        # Create appropriate submesh by combining submeshes in domain
        submesh_list = self.mesh.combine_submeshes(*domain)

        # can just use 1st entry of list to obtain the point etc
        submesh = submesh_list[0]
        e = 1 / submesh.d_edges

        # Create matrix using submesh
        n = submesh.npts + 1
        if bc_type == "dirichlet_dirichlet":
            sub_matrix = diags([-e, e], [0, 1], shape=(n - 1, n))
        elif bc_type == "dirichlet_neumann":
            # we don't have to act on right bc flux which is now in the bc vector
            sub_matrix = diags([-e, e], [0, 1], shape=(n - 1, n - 1))
        elif bc_type == "neumann_dirichlet":
            # we don't have to act on left bc flux which is now in the bc vector
            sub_matrix = diags([-e[1:], e], [-1, 0], shape=(n - 1, n - 1))
        elif bc_type == "neumann_neumann":
            # we don't have to act on bc fluxes which are now in the bc vector
            sub_matrix = diags([-e[1:], e], [-1, 0], shape=(n - 1, n - 2))
        else:
            raise NotImplementedError(
                "Can only process Neumann or Dirichlet boundary conditions"
            )

        # repeat matrix for each node in secondary dimensions
        second_dim_len = len(submesh_list)
        # generate full matrix from the submatrix
        matrix = kron(eye(second_dim_len), sub_matrix)
        return pybamm.Matrix(matrix)

    def integral(self, domain, symbol, discretised_symbol):
        """Vector-vector dot product to implement the integral operator.
        See :meth:`pybamm.BaseDiscretisation.integral`
        """
        # Calculate integration vector
        integration_vector = self.definite_integral_vector(domain)

        # Check for spherical domains
        submesh_list = self.mesh.combine_submeshes(*symbol.domain)
        if submesh_list[0].coord_sys == "spherical polar":
            second_dim = len(submesh_list)
            r_numpy = np.kron(np.ones(second_dim), submesh_list[0].nodes)
            r = pybamm.Vector(r_numpy)
            out = 4 * np.pi ** 2 * integration_vector @ (discretised_symbol * r)
        else:
            out = integration_vector @ discretised_symbol
        out.domain = []
        return out

    def definite_integral_vector(self, domain):
        """
        Vector for finite-volume implementation of the definite integral

        .. math::
            I = \\int_{a}^{b}\\!f(s)\\,ds

        for where :math:`a` and :math:`b` are the left-hand and right-hand boundaries of
        the domain respectively

        Parameters
        ----------
        domain : list
            The domain(s) of integration

        Returns
        -------
        :class:`pybamm.Vector`
            The finite volume integral vector for the domain
        """
        # Create appropriate submesh by combining submeshes in domain
        submesh_list = self.mesh.combine_submeshes(*domain)

        # Create vector of ones using submesh
        vector = np.array([])
        for submesh in submesh_list:
            vector = np.append(vector, submesh.d_edges * np.ones_like(submesh.nodes))

        return pybamm.Vector(vector)

    def indefinite_integral(self, domain, symbol, discretised_symbol):
        """Implementation of the indefinite integral operator. The
        input discretised symbol must be defined on the internal mesh edges.
        See :meth:`pybamm.BaseDiscretisation.indefinite_integral`
        """

        if not symbol.has_gradient_and_not_divergence():
            raise pybamm.ModelError(
                "Symbol to be integrated must be valid on the mesh edges"
            )

        # Calculate integration matrix
        integration_matrix = self.indefinite_integral_matrix(domain)

        # Don't need to check for spherical domains as spherical polars
        # only change the diveregence (symbols here have grad and no div)
        out = integration_matrix @ discretised_symbol

        out.domain = domain

        return out

    def indefinite_integral_matrix(self, domain):
        """
        Matrix for finite-volume implementation of the indefinite integral

        .. math::
            F = \\int\\!f(u)\\,du


        Parameters
        ----------
        domain : list
            The domain(s) of integration

        Returns
        -------
        :class:`pybamm.Vector`
            The finite volume integral vector for the domain
        """

        # Create appropriate submesh by combining submeshes in domain
        submesh_list = self.mesh.combine_submeshes(*domain)
        submesh = submesh_list[0]
        n = submesh.npts
        sec_pts = len(submesh_list)

        # note we have added a row of zeros at top for F(0) = 0
        du_n = submesh.d_nodes
        du_entries = [du_n] * (n - 1)
        offset = -np.arange(1, n, 1)
        sub_matrix = diags(du_entries, offset, shape=(n, n - 1))
        matrix = kron(eye(sec_pts), sub_matrix)

        return pybamm.Matrix(matrix)

    def add_ghost_nodes(self, symbol, discretised_symbol, lbc=None, rbc=None):
        """
        Add Dirichlet boundary conditions via ghost nodes.

        For a boundary condition "y = a at the left-hand boundary",
        we concatenate a ghost node to the start of the vector y with value "2*a - y1"
        where y1 is the value of the first node.
        Similarly for the right-hand boundary condition.

        Currently, Dirichlet boundary conditions can only be applied on state
        variables (e.g. concentration, temperature), and not on expressions.
        To access the value of the first node (y1), we create a "first_node" object
        which is a StateVector whose y_slice is the start of the y_slice of
        discretised_symbol.
        Similarly, the last node is a StateVector whose y_slice is the end of the
        y_slice of discretised_symbol

        Parameters
        ----------
        discretised_symbol : :class:`pybamm.StateVector` (size n)
            The discretised variable (a state vector) to which to add ghost nodes
        lbc : :class:`pybamm.Scalar`
            Dirichlet boundary condition on the left-hand side. Default is None.
        rbc : :class:`pybamm.Scalar`
            Dirichlet boundary condition on the right-hand side. Default is None.

        Returns
        -------
        :class:`pybamm.Concatenation` (size n+1 or n+2)
            Concatenation of the variable (a state vector) and ghost nodes

        """
        if isinstance(discretised_symbol, pybamm.StateVector):
            y_slice_start = discretised_symbol.y_slice.start
            y_slice_stop = discretised_symbol.y_slice.stop
        elif isinstance(discretised_symbol, pybamm.Concatenation):
            y_slice_start = discretised_symbol.children[0].y_slice.start
            y_slice_stop = discretised_symbol.children[-1].y_slice.stop
        else:
            raise TypeError(
                """
                discretised_symbol must be a StateVector or Concatenation, not '{}'
                """.format(
                    type(discretised_symbol)
                )
            )
        y = np.arange(y_slice_start, y_slice_stop)

        # reshape y_slices into more helpful form
        submesh_list = self.mesh.combine_submeshes(*symbol.domain)
        if isinstance(submesh_list[0].npts, list):
            NotImplementedError("Can only take in 1D primary directions")

        size = [len(submesh_list), submesh_list[0].npts]
        y = np.reshape(y, size)
        y_left = y[:, 0]
        y_right = y[:, -1]

        new_discretised_symbol = pybamm.Vector(np.array([]))  # starts empty

        for i in range(len(submesh_list)):
            y_slice_start = y_left[i]
            y_slice_stop = y_right[i]

            # left ghost cell
            first_node = pybamm.StateVector(slice(y_slice_start, y_slice_start + 1))

            # middle symbol
            sub_disc_symbol = pybamm.StateVector(slice(y_slice_start, y_slice_stop + 1))

            # right ghost cell
            last_node = pybamm.StateVector(slice(y_slice_stop, y_slice_stop + 1))

            if lbc is not None and rbc is not None:
                if lbc.evaluates_to_number():
                    lbc_i = lbc
                else:
                    lbc_i = pybamm.Index(lbc, i)
                if rbc.evaluates_to_number():
                    rbc_i = rbc
                else:
                    rbc_i = pybamm.Index(rbc, i)

                left_ghost_cell = 2 * lbc_i - first_node
                right_ghost_cell = 2 * rbc_i - last_node
                # concatenate and flag ghost cells
                concatenated_sub_disc_symbol = pybamm.NumpyConcatenation(
                    left_ghost_cell, sub_disc_symbol, right_ghost_cell
                )
                new_discretised_symbol = pybamm.NumpyConcatenation(
                    new_discretised_symbol, concatenated_sub_disc_symbol
                )
                new_discretised_symbol.has_left_ghost_cell = True
                new_discretised_symbol.has_right_ghost_cell = True
            elif lbc is not None:
                if lbc.evaluates_to_number():
                    lbc_i = lbc
                else:
                    lbc_i = pybamm.Index(lbc, i)

                # left ghost cell only
                left_ghost_cell = 2 * lbc_i - first_node
                # concatenate and flag ghost cells
                concatenated_sub_disc_symbol = pybamm.NumpyConcatenation(
                    left_ghost_cell, sub_disc_symbol
                )
                new_discretised_symbol = pybamm.NumpyConcatenation(
                    new_discretised_symbol, concatenated_sub_disc_symbol
                )
                new_discretised_symbol.has_left_ghost_cell = True
            elif rbc is not None:
                if rbc.evaluates_to_number():
                    rbc_i = rbc
                else:
                    rbc_i = pybamm.Index(rbc, i)
                # right ghost cell only
                right_ghost_cell = 2 * rbc_i - last_node
                # concatenate and flag ghost cells
                concatenated_sub_disc_symbol = pybamm.NumpyConcatenation(
                    sub_disc_symbol, right_ghost_cell
                )
                new_discretised_symbol = pybamm.NumpyConcatenation(
                    new_discretised_symbol, concatenated_sub_disc_symbol
                )
                new_discretised_symbol.has_right_ghost_cell = True
            else:
                raise ValueError("at least one boundary condition must be provided")

        return new_discretised_symbol

    def boundary_value(self, symbol, discretised_symbol, side):
        """
        Uses linear extrapolation to get the boundary value of a variable in the
        Finite Volume Method.

        Parameters
        -----------
        discretised_symbol : :class:`pybamm.StateVector`
            The discretised variable from which to calculate the boundary value
        side : str
            Which side to take the boundary value on ("left" or "right")

        Returns
        -------
        :class:`pybamm.Symbol`
            The variable representing the boundary value.
        """

        # find the number of submeshs
        submesh_list = self.mesh.combine_submeshes(*symbol.domain)
        if isinstance(submesh_list[0].npts, list):
            NotImplementedError("Can only take in 1D primary directions")

        prim_pts = submesh_list[0].npts
        sec_pts = len(submesh_list)

        def linear_extrapolation(array):
            """Linearly extrapolates an array"""

            # first reshape array for convenice with many particles
            array = np.reshape(array, [sec_pts, prim_pts])

            if side == "left":
                return array[:, 0] + (array[:, 0] - array[:, 1]) / 2
            elif side == "right":
                return array[:, -1] + (array[:, -1] - array[:, -2]) / 2

        boundary_value = pybamm.Function(linear_extrapolation, discretised_symbol)
        boundary_value.domain = []
        return boundary_value

    def compute_diffusivity(
        self, discretised_symbol, extrapolate_left=False, extrapolate_right=False
    ):
        """
        Compute the diffusivity at cell edges, based on the diffusivity at cell nodes.
        For now we just take the arithemtic mean, though it may be better to take the
        harmonic mean based on [1].

        [1] Recktenwald, Gerald. "The control-volume finite-difference approximation to
        the diffusion equation." (2012).

        Parameters
        ----------
        discretised_symbol : :class:`pybamm.Symbol`
            Symbol to be averaged. When evaluated, this symbol returns either a scalar
            or an array of shape (n,), where n is the number of points in the mesh for
            the symbol's domain (n = self.mesh[symbol.domain].npts)
        extrapolate_left : boolean
            Whether to extrapolate one node to the left when computing the
            diffusivity, to account for ghost cells. Default is False
        extrapolate_right : boolean
            Whether to extrapolate one node to the right when computing the
            diffusivity, to account for ghost cells. Default is False

        Returns
        -------
        :class:`pybamm.Function`
            Averaged symbol. When evaluated, this returns either a scalar or an array of
            shape (n-1,) as appropriate.
        """

        def arithmetic_mean(array):
            """Calculate the arithemetic mean of an array"""
            mean_array = (array[1:] + array[:-1]) / 2
            if extrapolate_left:
                left_node = array[0] - (array[1] - array[0]) / 2
                mean_array = np.concatenate([np.array([left_node]), mean_array])
            if extrapolate_right:
                right_node = array[-1] - (array[-2] - array[-1]) / 2
                mean_array = np.concatenate([mean_array, np.array([right_node])])
            return mean_array

        def node_to_edge(symbol):
            # If the symbol is a numpy array of shape (n,), do the averaging
            # NOTE: Doing this check every time might be slow?
            if isinstance(symbol, np.ndarray) and len(symbol.shape) == 1:
                return arithmetic_mean(symbol)
            # If not, no need to average
            else:
                return symbol

        return pybamm.Function(node_to_edge, discretised_symbol)<|MERGE_RESOLUTION|>--- conflicted
+++ resolved
@@ -7,10 +7,7 @@
 
 import numpy as np
 from scipy.sparse import diags, eye, kron
-<<<<<<< HEAD
 from autograd.builtins import isinstance
-=======
->>>>>>> 6fb10c0f
 
 
 class FiniteVolume(pybamm.SpatialMethod):

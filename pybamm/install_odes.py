--- conflicted
+++ resolved
@@ -66,11 +66,7 @@
 
     print("-" * 10, "Running CMake prepare", "-" * 40)
     subprocess.run(
-<<<<<<< HEAD
-        ["cmake", f"../sundials-{SUNDIALS_VERSION}"] + cmake_args,
-=======
-        ["cmake", "../sundials-{}".format(sundials_version), *cmake_args],
->>>>>>> 903323ef
+        ["cmake", f"../sundials-{SUNDIALS_VERSION}", *cmake_args],
         cwd=build_directory,
         check=True,
     )
@@ -95,7 +91,7 @@
         if 'ZSH' in os.environ:
             script_path = os.path.join(os.environ.get("HOME"), ".zshrc")
 
-    if os.getenv("LD_LIBRARY_PATH") and f"{install_dir}/lib" in os.getenv("LD_LIBRARY_PATH"):  # noqa: E501
+    if os.getenv("LD_LIBRARY_PATH") and f"{install_dir}/lib" in os.getenv("LD_LIBRARY_PATH"):
         print(f"{install_dir}/lib was found in LD_LIBRARY_PATH.")
         if 'BASH' in os.environ:
             print("--> Not updating venv activate or .bashrc scripts")

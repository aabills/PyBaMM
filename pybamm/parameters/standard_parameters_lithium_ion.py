#
# Standard parameters for lithium-ion battery models
#
"""
Standard parameters for lithium-ion battery models
"""
import pybamm
import numpy as np
from scipy import constants


# --------------------------------------------------------------------------------------
"File Layout:"
# 1. Dimensional Parameters
# 2. Dimensional Functions
# 3. Scalings
# 4. Dimensionless Parameters
# 5. Dimensionless Functions
# 6. Input Current

# --------------------------------------------------------------------------------------
"1. Dimensional Parameters"

# Physical constants
R = pybamm.Scalar(8.3144)  # pybamm.Scalar(constants.R)
F = pybamm.Scalar(
    96487
)  # pybamm.Scalar(constants.physical_constants["Faraday constant"][0])
T_ref = pybamm.Parameter("Reference temperature [K]")

# Macroscale geometry
L_cn = pybamm.geometric_parameters.L_cn
L_n = pybamm.geometric_parameters.L_n
L_s = pybamm.geometric_parameters.L_s
L_p = pybamm.geometric_parameters.L_p
L_cp = pybamm.geometric_parameters.L_cp
L_x = pybamm.geometric_parameters.L_x
L_y = pybamm.geometric_parameters.L_y
L_z = pybamm.geometric_parameters.L_z
L = pybamm.geometric_parameters.L
A_cc = pybamm.geometric_parameters.A_cc

# Tab geometry
L_tab_n = pybamm.geometric_parameters.L_tab_n
Centre_y_tab_n = pybamm.geometric_parameters.Centre_y_tab_n
Centre_z_tab_n = pybamm.geometric_parameters.Centre_z_tab_n
L_tab_p = pybamm.geometric_parameters.L_tab_p
Centre_y_tab_p = pybamm.geometric_parameters.Centre_y_tab_p
Centre_z_tab_p = pybamm.geometric_parameters.Centre_z_tab_p
A_tab_n = pybamm.geometric_parameters.A_tab_n
A_tab_p = pybamm.geometric_parameters.A_tab_p

# Electrical
I_typ = pybamm.electrical_parameters.I_typ
Q = pybamm.electrical_parameters.Q
C_rate = pybamm.electrical_parameters.C_rate
n_electrodes_parallel = pybamm.electrical_parameters.n_electrodes_parallel
i_typ = pybamm.electrical_parameters.i_typ
voltage_low_cut_dimensional = pybamm.electrical_parameters.voltage_low_cut_dimensional
voltage_high_cut_dimensional = pybamm.electrical_parameters.voltage_high_cut_dimensional

# Electrolyte properties
c_e_typ = pybamm.Parameter("Typical electrolyte concentration [mol.m-3]")

# Electrode properties
c_n_max = pybamm.Parameter("Maximum concentration in negative electrode [mol.m-3]")
c_p_max = pybamm.Parameter("Maximum concentration in positive electrode [mol.m-3]")
sigma_cn_dimensional = pybamm.Parameter(
    "Negative current collector conductivity [S.m-1]"
)
sigma_n_dim = pybamm.Parameter("Negative electrode conductivity [S.m-1]")
sigma_p_dim = pybamm.Parameter("Positive electrode conductivity [S.m-1]")
sigma_cp_dimensional = pybamm.Parameter(
    "Positive current collector conductivity [S.m-1]"
)

# Microscale geometry
a_n_dim = pybamm.geometric_parameters.a_n_dim
a_p_dim = pybamm.geometric_parameters.a_p_dim
a_k_dim = pybamm.Concatenation(
    pybamm.FullBroadcast(a_n_dim, ["negative electrode"], "current collector"),
    pybamm.FullBroadcast(0, ["separator"], "current collector"),
    pybamm.FullBroadcast(a_p_dim, ["positive electrode"], "current collector"),
)
R_n = pybamm.geometric_parameters.R_n
R_p = pybamm.geometric_parameters.R_p
b_e_n = pybamm.geometric_parameters.b_e_n
b_e_s = pybamm.geometric_parameters.b_e_s
b_e_p = pybamm.geometric_parameters.b_e_p
b_s_n = pybamm.geometric_parameters.b_s_n
b_s_s = pybamm.geometric_parameters.b_s_s
b_s_p = pybamm.geometric_parameters.b_s_p

# Electrochemical reactions
ne_n = pybamm.Parameter("Negative electrode electrons in reaction")
ne_p = pybamm.Parameter("Positive electrode electrons in reaction")
C_dl_n_dimensional = pybamm.Parameter(
    "Negative electrode double-layer capacity [F.m-2]"
)
C_dl_p_dimensional = pybamm.Parameter(
    "Positive electrode double-layer capacity [F.m-2]"
)


# Initial conditions
c_e_init_dimensional = pybamm.Parameter(
    "Initial concentration in electrolyte [mol.m-3]"
)


def c_n_init_dimensional(x):
    "Initial concentration as a function of dimensionless position x"
    inputs = {"Dimensionless through-cell position (x_n)": x}
    return pybamm.FunctionParameter(
        "Initial concentration in negative electrode [mol.m-3]", inputs
    )


def c_p_init_dimensional(x):
    "Initial concentration as a function of dimensionless position x"
    inputs = {"Dimensionless through-cell position (x_p)": x}
    return pybamm.FunctionParameter(
        "Initial concentration in positive electrode [mol.m-3]", inputs
    )


# thermal
Delta_T = pybamm.thermal_parameters.Delta_T

# Activation energies
E_r_n = pybamm.thermal_parameters.E_r_n
E_r_p = pybamm.thermal_parameters.E_r_p
E_D_s_n = pybamm.thermal_parameters.E_D_s_n
E_D_s_p = pybamm.thermal_parameters.E_D_s_p
E_D_e = pybamm.thermal_parameters.E_D_e
E_k_e = pybamm.thermal_parameters.E_k_e

# velocity scale
velocity_scale = pybamm.Scalar(1)

# --------------------------------------------------------------------------------------
"2. Dimensional Functions"


def D_e_dimensional(c_e, T):
    "Dimensional diffusivity in electrolyte"
    inputs = {
        "Electrolyte concentration [mol.m-3]": c_e,
        "Temperature [K]": T,
        "Reference temperature [K]": T_ref,
        "Activation energy [J.mol-1]": E_D_e,
        "Ideal gas constant [J.mol-1.K-1]": R,
    }
    return pybamm.FunctionParameter("Electrolyte diffusivity [m2.s-1]", inputs)


def kappa_e_dimensional(c_e, T):
    "Dimensional electrolyte conductivity"
    inputs = {
        "Electrolyte concentration [mol.m-3]": c_e,
        "Temperature [K]": T,
        "Reference temperature [K]": T_ref,
        "Activation energy [J.mol-1]": E_k_e,
        "Ideal gas constant [J.mol-1.K-1]": R,
    }
    return pybamm.FunctionParameter("Electrolyte conductivity [S.m-1]", inputs)


def D_n_dimensional(sto, T):
    """Dimensional diffusivity in negative particle. Note this is defined as a
    function of stochiometry"""

    inputs = {
        "Negative particle stoichiometry": sto,
        "Temperature [K]": T,
        "Reference temperature [K]": T_ref,
        "Activation energy [J.mol-1]": E_D_s_n,
        "Ideal gas constant [J.mol-1.K-1]": R,
    }

    return pybamm.FunctionParameter("Negative electrode diffusivity [m2.s-1]", inputs)


def D_p_dimensional(sto, T):
    """Dimensional diffusivity in positive particle. Note this is defined as a
    function of stochiometry"""
    inputs = {
        "Positive particle stoichiometry": sto,
        "Temperature [K]": T,
        "Reference temperature [K]": T_ref,
        "Activation energy [J.mol-1]": E_D_s_p,
        "Ideal gas constant [J.mol-1.K-1]": R,
    }
    return pybamm.FunctionParameter("Positive electrode diffusivity [m2.s-1]", inputs)


def m_n_dimensional(T):
    "Dimensional negative reaction rate"
    inputs = {
        "Temperature [K]": T,
        "Reference temperature [K]": T_ref,
        "Activation energy [J.mol-1]": E_r_n,
        "Ideal gas constant [J.mol-1.K-1]": R,
    }
    return pybamm.FunctionParameter("Negative electrode reaction rate", inputs)


def m_p_dimensional(T):
    "Dimensional negative reaction rate"
    inputs = {
        "Temperature [K]": T,
        "Reference temperature [K]": T_ref,
        "Activation energy [J.mol-1]": E_r_p,
        "Ideal gas constant [J.mol-1.K-1]": R,
    }
    return pybamm.FunctionParameter("Positive electrode reaction rate", inputs)


def dUdT_n_dimensional(sto):
    """
    Dimensional entropic change of the negative electrode open-circuit potential [V.K-1]
    """
    inputs = {
        "Negative particle stoichiometry": sto,
        "Max negative particle concentration [mol.m-3]": c_n_max,
    }
    return pybamm.FunctionParameter(
        "Negative electrode OCP entropic change [V.K-1]", inputs
    )


def dUdT_p_dimensional(sto):
    """
    Dimensional entropic change of the positive electrode open-circuit potential [V.K-1]
    """
    inputs = {
        "Positive particle stoichiometry": sto,
        "Max positive particle concentration [mol.m-3]": c_p_max,
    }
    return pybamm.FunctionParameter(
        "Positive electrode OCP entropic change [V.K-1]", inputs
    )


def U_n_dimensional(sto, T):
    "Dimensional open-circuit potential in the negative electrode [V]"
    inputs = {"Negative particle stoichiometry": sto}
    u_ref = pybamm.FunctionParameter("Negative electrode OCP [V]", inputs)
    return u_ref + (T - T_ref) * dUdT_n_dimensional(sto)


def U_p_dimensional(sto, T):
    "Dimensional open-circuit potential in the positive electrode [V]"
    inputs = {"Positive particle stoichiometry": sto}
    u_ref = pybamm.FunctionParameter("Positive electrode OCP [V]", inputs)
    return u_ref + (T - T_ref) * dUdT_p_dimensional(sto)


<<<<<<< HEAD
# can maybe improve ref value at some stage
sto_n_init = c_n_init_dimensional(0) / c_n_max
U_n_ref = U_n_dimensional(sto_n_init, T_ref)

# can maybe improve ref value at some stage
=======
# Reference OCP based on initial concentration at current collector/electrode interface
sto_n_init = c_n_init_dimensional(0) / c_n_max
U_n_ref = U_n_dimensional(sto_n_init, T_ref)

# Reference OCP based on initial concentration at current collector/electrode interface
>>>>>>> 131e3550
sto_p_init = c_p_init_dimensional(1) / c_p_max
U_p_ref = U_p_dimensional(sto_p_init, T_ref)

m_n_ref_dimensional = m_n_dimensional(T_ref)
m_p_ref_dimensional = m_p_dimensional(T_ref)

# -------------------------------------------------------------------------------------
"3. Scales"
# concentration
electrolyte_concentration_scale = c_e_typ
negative_particle_concentration_scale = c_n_max
positive_particle_concentration_scale = c_p_max

# electrical
potential_scale = R * T_ref / F
current_scale = i_typ
interfacial_current_scale_n = i_typ / (a_n_dim * L_x)
interfacial_current_scale_p = i_typ / (a_p_dim * L_x)

# Discharge timescale
tau_discharge = F * c_n_max * L_x / i_typ

# Reaction timescales
tau_r_n = F / (m_n_ref_dimensional * a_n_dim * c_e_typ ** 0.5)
tau_r_p = F / (m_p_ref_dimensional * a_p_dim * c_e_typ ** 0.5)

# Electrolyte diffusion timescale
tau_diffusion_e = L_x ** 2 / D_e_dimensional(c_e_typ, T_ref)

# Particle diffusion timescales
tau_diffusion_n = R_n ** 2 / D_n_dimensional(pybamm.Scalar(1), T_ref)
tau_diffusion_p = R_p ** 2 / D_p_dimensional(pybamm.Scalar(1), T_ref)

# Thermal diffusion timescale
tau_th_yz = pybamm.thermal_parameters.tau_th_yz

# Choose discharge timescale
timescale = tau_discharge

# --------------------------------------------------------------------------------------
"4. Dimensionless Parameters"
# Timescale ratios
C_n = tau_diffusion_n / tau_discharge
C_p = tau_diffusion_p / tau_discharge
C_e = tau_diffusion_e / tau_discharge
C_r_n = tau_r_n / tau_discharge
C_r_p = tau_r_p / tau_discharge
C_th = tau_th_yz / tau_discharge

# Concentration ratios
gamma_e = c_e_typ / c_n_max
gamma_p = c_p_max / c_n_max

# Macroscale Geometry
l_cn = pybamm.geometric_parameters.l_cn
l_n = pybamm.geometric_parameters.l_n
l_s = pybamm.geometric_parameters.l_s
l_p = pybamm.geometric_parameters.l_p
l_cp = pybamm.geometric_parameters.l_cp
l_x = pybamm.geometric_parameters.l_x
l_y = pybamm.geometric_parameters.l_y
l_z = pybamm.geometric_parameters.l_z
a_cc = pybamm.geometric_parameters.a_cc
l = pybamm.geometric_parameters.l
delta = pybamm.geometric_parameters.delta

# Tab geometry
l_tab_n = pybamm.geometric_parameters.l_tab_n
centre_y_tab_n = pybamm.geometric_parameters.centre_y_tab_n
centre_z_tab_n = pybamm.geometric_parameters.centre_z_tab_n
l_tab_p = pybamm.geometric_parameters.l_tab_p
centre_y_tab_p = pybamm.geometric_parameters.centre_y_tab_p
centre_z_tab_p = pybamm.geometric_parameters.centre_z_tab_p

# Microscale geometry

inputs = {"Through-cell distance (x_n) [m]": pybamm.standard_spatial_vars.x_n}
epsilon_n = pybamm.FunctionParameter("Negative electrode porosity", inputs)

inputs = {"Through-cell distance (x_s) [m]": pybamm.standard_spatial_vars.x_s}
epsilon_s = pybamm.FunctionParameter("Separator porosity", inputs)

inputs = {"Through-cell distance (x_p) [m]": pybamm.standard_spatial_vars.x_p}
epsilon_p = pybamm.FunctionParameter("Positive electrode porosity", inputs)

epsilon = pybamm.Concatenation(epsilon_n, epsilon_s, epsilon_p)

epsilon_s_n = pybamm.Parameter("Negative electrode active material volume fraction")
epsilon_s_p = pybamm.Parameter("Positive electrode active material volume fraction")
epsilon_inactive_n = 1 - epsilon_n - epsilon_s_n
epsilon_inactive_s = 1 - epsilon_s
epsilon_inactive_p = 1 - epsilon_p - epsilon_s_p
a_n = a_n_dim * R_n
a_p = a_p_dim * R_p

# Electrode Properties
sigma_cn = sigma_cn_dimensional * potential_scale / i_typ / L_x
sigma_n = sigma_n_dim * potential_scale / i_typ / L_x
sigma_p = sigma_p_dim * potential_scale / i_typ / L_x
sigma_cp = sigma_cp_dimensional * potential_scale / i_typ / L_x
sigma_cn_prime = sigma_cn * delta ** 2
sigma_n_prime = sigma_n * delta
sigma_p_prime = sigma_p * delta
sigma_cp_prime = sigma_cp * delta ** 2
sigma_cn_dbl_prime = sigma_cn_prime * delta
sigma_cp_dbl_prime = sigma_cp_prime * delta
# should rename this to avoid confusion with Butler-Volmer
alpha = 1 / (sigma_cn * delta ** 2 * l_cn) + 1 / (sigma_cp * delta ** 2 * l_cp)
alpha_prime = alpha / delta

# Electrolyte Properties


def t_plus(c_e):
    "Dimensionless transference number (i.e. c_e is dimensionless)"
    inputs = {"Electrolyte concentration [mol.m-3]": c_e * c_e_typ}
    return pybamm.FunctionParameter("Cation transference number", inputs)


def one_plus_dlnf_dlnc(c_e):
    inputs = {"Electrolyte concentration [mol.m-3]": c_e * c_e_typ}
    return pybamm.FunctionParameter("1 + dlnf/dlnc", inputs)


beta_surf = pybamm.Scalar(0)


# (1-2*t_plus) is for Nernst-Planck
# 2*(1-t_plus) for Stefan-Maxwell
# Bizeray et al (2016) "Resolving a discrepancy ..."
def chi(c_e):
    return (2 * (1 - t_plus(c_e))) * (one_plus_dlnf_dlnc(c_e))


# Electrochemical Reactions
C_dl_n = (
    C_dl_n_dimensional * potential_scale / interfacial_current_scale_n / tau_discharge
)
C_dl_p = (
    C_dl_p_dimensional * potential_scale / interfacial_current_scale_p / tau_discharge
)

# Electrical
voltage_low_cut = (voltage_low_cut_dimensional - (U_p_ref - U_n_ref)) / potential_scale
voltage_high_cut = (
    voltage_high_cut_dimensional - (U_p_ref - U_n_ref)
) / potential_scale

# Thermal
rho_cn = pybamm.thermal_parameters.rho_cn
rho_n = pybamm.thermal_parameters.rho_n
rho_s = pybamm.thermal_parameters.rho_s
rho_p = pybamm.thermal_parameters.rho_p
rho_cp = pybamm.thermal_parameters.rho_cp

rho_k = pybamm.thermal_parameters.rho_k
rho = rho_n * l_n + rho_s * l_s + rho_p * l_p

lambda_cn = pybamm.thermal_parameters.lambda_cn
lambda_n = pybamm.thermal_parameters.lambda_n
lambda_s = pybamm.thermal_parameters.lambda_s
lambda_p = pybamm.thermal_parameters.lambda_p
lambda_cp = pybamm.thermal_parameters.lambda_cp

lambda_k = pybamm.thermal_parameters.lambda_k

Theta = pybamm.thermal_parameters.Theta
h = pybamm.thermal_parameters.h
B = (
    i_typ
    * R
    * T_ref
    * tau_th_yz
    / (pybamm.thermal_parameters.rho_eff_dim * F * Delta_T * L_x)
)

T_amb_dim = pybamm.thermal_parameters.T_amb_dim
T_amb = pybamm.thermal_parameters.T_amb

# Initial conditions
T_init = pybamm.thermal_parameters.T_init
c_e_init = c_e_init_dimensional / c_e_typ


def c_n_init(x):
    "Dimensionless initial concentration as a function of dimensionless position x"
    return c_n_init_dimensional(x) / c_n_max


def c_p_init(x):
    "Dimensionless initial concentration as a function of dimensionless position x"
    return c_p_init_dimensional(x) / c_p_max


# --------------------------------------------------------------------------------------
"5. Dimensionless Functions"


def D_e(c_e, T):
    "Dimensionless electrolyte diffusivity"
    c_e_dimensional = c_e * c_e_typ
    T_dim = Delta_T * T + T_ref
    return D_e_dimensional(c_e_dimensional, T_dim) / D_e_dimensional(c_e_typ, T_ref)


def kappa_e(c_e, T):
    "Dimensionless electrolyte conductivity"
    c_e_dimensional = c_e * c_e_typ
    kappa_scale = F ** 2 * D_e_dimensional(c_e_typ, T_ref) * c_e_typ / (R * T_ref)
    T_dim = Delta_T * T + T_ref
    return kappa_e_dimensional(c_e_dimensional, T_dim) / kappa_scale


def D_n(c_s_n, T):
    "Dimensionless negative particle diffusivity"
    sto = c_s_n
    T_dim = Delta_T * T + T_ref
    return D_n_dimensional(sto, T_dim) / D_n_dimensional(pybamm.Scalar(1), T_ref)


def D_p(c_s_p, T):
    "Dimensionless positive particle diffusivity"
    sto = c_s_p
    T_dim = Delta_T * T + T_ref
    return D_p_dimensional(sto, T_dim) / D_p_dimensional(pybamm.Scalar(1), T_ref)


def m_n(T):
    "Dimensionless negative reaction rate"
    T_dim = Delta_T * T + T_ref
    return m_n_dimensional(T_dim) / m_n_ref_dimensional


def m_p(T):
    "Dimensionless positive reaction rate"
    T_dim = Delta_T * T + T_ref
    return m_p_dimensional(T_dim) / m_p_ref_dimensional


def U_n(c_s_n, T):
    "Dimensionless open-circuit potential in the negative electrode"
    sto = c_s_n
    T_dim = Delta_T * T + T_ref
    return (U_n_dimensional(sto, T_dim) - U_n_ref) / potential_scale


def U_p(c_s_p, T):
    "Dimensionless open-circuit potential in the positive electrode"
    sto = c_s_p
    T_dim = Delta_T * T + T_ref
    return (U_p_dimensional(sto, T_dim) - U_p_ref) / potential_scale


def dUdT_n(c_s_n):
    "Dimensionless entropic change in negative open-circuit potential"
    sto = c_s_n
    return dUdT_n_dimensional(sto) * Delta_T / potential_scale


def dUdT_p(c_s_p):
    "Dimensionless entropic change in positive open-circuit potential"
    sto = c_s_p
    return dUdT_p_dimensional(sto) * Delta_T / potential_scale


# --------------------------------------------------------------------------------------
# 6. Input current and voltage

dimensional_current_with_time = pybamm.FunctionParameter(
    "Current function [A]", {"Time [s]": pybamm.t * timescale}
)
dimensional_current_density_with_time = dimensional_current_with_time / (
    n_electrodes_parallel * pybamm.geometric_parameters.A_cc
)
current_with_time = (
    dimensional_current_with_time / I_typ * pybamm.Function(np.sign, I_typ)
)


"Remove any temporary variables"
del inputs<|MERGE_RESOLUTION|>--- conflicted
+++ resolved
@@ -256,19 +256,11 @@
     return u_ref + (T - T_ref) * dUdT_p_dimensional(sto)
 
 
-<<<<<<< HEAD
-# can maybe improve ref value at some stage
-sto_n_init = c_n_init_dimensional(0) / c_n_max
-U_n_ref = U_n_dimensional(sto_n_init, T_ref)
-
-# can maybe improve ref value at some stage
-=======
 # Reference OCP based on initial concentration at current collector/electrode interface
 sto_n_init = c_n_init_dimensional(0) / c_n_max
 U_n_ref = U_n_dimensional(sto_n_init, T_ref)
 
 # Reference OCP based on initial concentration at current collector/electrode interface
->>>>>>> 131e3550
 sto_p_init = c_p_init_dimensional(1) / c_p_max
 U_p_ref = U_p_dimensional(sto_p_init, T_ref)
 

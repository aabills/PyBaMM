name: PyBaMM

on:
  workflow_dispatch:
  pull_request:

  # everyday at 3 am UTC
  schedule:
    - cron: "0 3 * * *"

jobs:
  pre_job:
    runs-on: ubuntu-latest
    # Map a step output to a job output
    outputs:
      should_skip: ${{ steps.skip_check.outputs.should_skip }}
    steps:
      - id: skip_check
        uses: fkirc/skip-duplicate-actions@master
        with:
          # All of these options are optional, so you can remove them if you are happy with the defaults
          concurrent_skipping: "never"
          cancel_others: "true"
          paths_ignore: '["**/README.md"]'

  style:
    needs: pre_job
    if: ${{ needs.pre_job.outputs.should_skip != 'true' }}
    runs-on: ubuntu-latest
    steps:
      - uses: actions/checkout@v3
      - name: Setup python
        uses: actions/setup-python@v4
        with:
          python-version: 3.9

      - name: Check style
        run: |
          python -m pip install tox
          tox -e flake8

  build:
    needs: style
    runs-on: ${{ matrix.os }}
    strategy:
      fail-fast: false
      matrix:
        os: [ubuntu-latest, macos-latest, windows-latest]
        python-version: [3.8, 3.9]

    steps:
      - uses: actions/checkout@v3
      - name: Set up Python ${{ matrix.python-version }}
        uses: actions/setup-python@v4
        with:
          python-version: ${{ matrix.python-version }}

      - name: Install Linux system dependencies
        if: matrix.os == 'ubuntu-latest'
        run: |
          sudo apt-get update
          sudo apt install gfortran gcc libopenblas-dev graphviz
          sudo apt install texlive-full

      # Added fixes to homebrew installs:
      # rm -f /usr/local/bin/2to3
      # (see https://github.com/actions/virtual-environments/issues/2322)
      - name: Install MacOS system dependencies
        if: matrix.os == 'macos-latest'
        run: |
          rm -f /usr/local/bin/2to3
          brew update
          brew install graphviz
          brew install openblas

      - name: Install Windows system dependencies
        if: matrix.os == 'windows-latest'
        run: choco install graphviz --version=2.38.0.20190211

      - name: Install standard python dependencies
        run: |
          python -m pip install --upgrade pip wheel setuptools
          python -m pip install tox

      - name: Install SuiteSparse and Sundials
        if: matrix.os == 'ubuntu-latest'
        run: tox -e pybamm-requires

<<<<<<< HEAD
      - name: Run unit tests for GNU/Linux with Python 3.7 and 3.8
=======
      - name: Install Julia
        if: matrix.os != 'windows-latest'
        run: tox -e julia

      - name: Run unit tests for GNU/Linux with Python 3.8
>>>>>>> 8bdc3e03
        if: matrix.os == 'ubuntu-latest' && matrix.python-version != 3.9
        run: python -m tox -e unit

      - name: Run unit tests for GNU/Linux with Python 3.9 and generate coverage report
        if: matrix.os == 'ubuntu-latest' && matrix.python-version == 3.9
        run: tox -e coverage

      - name: Upload coverage report
        if: matrix.os == 'ubuntu-latest' && matrix.python-version == 3.9
        uses: codecov/codecov-action@v2.1.0

      - name: Run integration tests for GNU/Linux
        if: matrix.os == 'ubuntu-latest'
        run: python -m tox -e integration

      - name: Run unit tests for Windows and MacOS
        if: matrix.os != 'ubuntu-latest'
        run: python -m tox -e mac-windows-unit

      - name: Run integration tests for Windows and MacOS
        if: matrix.os != 'ubuntu-latest'
        run: python -m tox -e mac-windows-integration

      - name: Install docs dependencies and run doctests
        if: matrix.os == 'ubuntu-latest'
        run: tox -e doctests

      - name: Install dev dependencies and run example tests
        if: matrix.os == 'ubuntu-latest'
        run: tox -e examples<|MERGE_RESOLUTION|>--- conflicted
+++ resolved
@@ -86,15 +86,7 @@
         if: matrix.os == 'ubuntu-latest'
         run: tox -e pybamm-requires
 
-<<<<<<< HEAD
-      - name: Run unit tests for GNU/Linux with Python 3.7 and 3.8
-=======
-      - name: Install Julia
-        if: matrix.os != 'windows-latest'
-        run: tox -e julia
-
       - name: Run unit tests for GNU/Linux with Python 3.8
->>>>>>> 8bdc3e03
         if: matrix.os == 'ubuntu-latest' && matrix.python-version != 3.9
         run: python -m tox -e unit
 

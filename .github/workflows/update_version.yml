name: Update version

on:
  workflow_dispatch:
    inputs:
      append_to_tag:
        description: 'Leave blank for an actual release or "rc1", "rc2", ..., for release candidates."'
        default: ""
  schedule:
     # Run at 10 am UTC on day-of-month 1 in January, May, and September.
     - cron: "0 10 1 1,5,9 *"

jobs:
  update-version:
    # This workflow is only of value to PyBaMM and would always be skipped in forks
    if: github.repository_owner == 'pybamm-team'
    runs-on: ubuntu-latest

    steps:
<<<<<<< HEAD
      - name: Get current date for the first release candidate
        if: github.event_name == 'schedule'
        run: |
          echo "VERSION=$(date +'v%y.%-m')rc0" >> $GITHUB_ENV
          echo "NON_RC_VERSION=$(date +'v%y.%-m')" >> $GITHUB_ENV

      - name: Get current date for a manual release
        if: github.event_name == 'workflow_dispatch'
        run: |
          echo "VERSION=$(date +'v%y.%-m')${{ github.event.inputs.append_to_tag }}" >> $GITHUB_ENV
          echo "NON_RC_VERSION=$(date +'v%y.%-m')" >> $GITHUB_ENV

      - uses: actions/checkout@v3
        if: github.event_name == 'schedule'
        with:
          ref: 'develop'

      - uses: actions/checkout@v3
        if: github.event_name == 'workflow_dispatch'
        with:
          ref: '${{ env.NON_RC_VERSION }}'
=======
      - uses: actions/checkout@v4
>>>>>>> c1c7c292

      - name: Set up Python
        uses: actions/setup-python@v4
        with:
          python-version: 3.8

      - name: Install dependencies
        run: |
          pip install wheel
          pip install --editable ".[all]"

      - name: Update version
        run: python scripts/update_version.py

      - uses: EndBug/add-and-commit@v9
        if: github.event_name == 'schedule'
        with:
          message: 'Bump to ${{ env.VERSION }}'
          new_branch: '${{ env.NON_RC_VERSION }}'

      - uses: EndBug/add-and-commit@v9
        if: github.event_name == 'workflow_dispatch'
        with:
          message: 'Bump to ${{ env.VERSION }}'

      - name: Make a PR from ${{ env.NON_RC_VERSION }} to main
        if: github.event_name == 'workflow_dispatch' && !startsWith(github.event.inputs.append_to_tag, 'rc')
        uses: repo-sync/pull-request@v2
        with:
          source_branch: '${{ env.NON_RC_VERSION }}'
          destination_branch: "main"
          pr_title: "Make release ${{ env.NON_RC_VERSION }}"
          pr_body: "**Check the [release workflow](https://github.com/pybamm-team/PyBaMM/blob/develop/.github/release_workflow.md)**"
          github_token: ${{ secrets.GITHUB_TOKEN }}<|MERGE_RESOLUTION|>--- conflicted
+++ resolved
@@ -17,7 +17,6 @@
     runs-on: ubuntu-latest
 
     steps:
-<<<<<<< HEAD
       - name: Get current date for the first release candidate
         if: github.event_name == 'schedule'
         run: |
@@ -30,18 +29,15 @@
           echo "VERSION=$(date +'v%y.%-m')${{ github.event.inputs.append_to_tag }}" >> $GITHUB_ENV
           echo "NON_RC_VERSION=$(date +'v%y.%-m')" >> $GITHUB_ENV
 
-      - uses: actions/checkout@v3
+      - uses: actions/checkout@v4
         if: github.event_name == 'schedule'
         with:
           ref: 'develop'
 
-      - uses: actions/checkout@v3
+      - uses: actions/checkout@v4
         if: github.event_name == 'workflow_dispatch'
         with:
           ref: '${{ env.NON_RC_VERSION }}'
-=======
-      - uses: actions/checkout@v4
->>>>>>> c1c7c292
 
       - name: Set up Python
         uses: actions/setup-python@v4

#
# Base battery model class
#

import pybamm
from functools import cached_property

from pybamm.expression_tree.operations.serialise import Serialise


def represents_positive_integer(s):
    """Check if a string represents a positive integer"""
    try:
        val = int(s)
    except ValueError:
        return False
    else:
        return val > 0


class BatteryModelOptions(pybamm.FuzzyDict):
    """
    Attributes
    ----------

    options: dict
        A dictionary of options to be passed to the model. The options that can
        be set are listed below. Note that not all of the options are compatible with
        each other and with all of the models implemented in PyBaMM. Each option is
        optional and takes a default value if not provided.
        In general, the option provided must be a string, but there are some cases
        where a 2-tuple of strings can be provided instead to indicate a different
        option for the negative and positive electrodes.

            * "calculate discharge energy": str
                Whether to calculate the discharge energy, throughput energy and
                throughput capacity in addition to discharge capacity. Must be one of
                "true" or "false". "false" is the default, since calculating discharge
                energy can be computationally expensive for simple models like SPM.
            * "cell geometry" : str
                Sets the geometry of the cell. Can be "arbitrary" (default) or
                "pouch". The arbitrary geometry option solves a 1D electrochemical
                model with prescribed cell volume and cross-sectional area, and
                (if thermal effects are included) solves a lumped thermal model
                with prescribed surface area for cooling.
            * "calculate heat source for isothermal models" : str
                Whether to calculate the heat source terms during isothermal operation.
                Can be "true" or "false". If "false", the heat source terms are set
                to zero. Default is "false" since this option may require additional
                parameters not needed by the electrochemical model.
            * "convection" : str
                Whether to include the effects of convection in the model. Can be
                "none" (default), "uniform transverse" or "full transverse".
                Must be "none" for lithium-ion models.
            * "current collector" : str
                Sets the current collector model to use. Can be "uniform" (default),
                "potential pair" or "potential pair quite conductive".
            * "diffusivity" : str
                Sets the model for the diffusivity. Can be "single"
                (default) or "current sigmoid". A 2-tuple can be provided for different
                behaviour in negative and positive electrodes.
            * "dimensionality" : int
                Sets the dimension of the current collector problem. Can be 0
                (default), 1 or 2.
            * "electrolyte conductivity" : str
                Can be "default" (default), "full", "leading order", "composite" or
                "integrated".
            * "exchange-current density" : str
                Sets the model for the exchange-current density. Can be "single"
                (default) or "current sigmoid". A 2-tuple can be provided for different
                behaviour in negative and positive electrodes.
            * "hydrolysis" : str
                Whether to include hydrolysis in the model. Only implemented for
                lead-acid models. Can be "false" (default) or "true". If "true", then
                "surface form" cannot be 'false'.
            * "intercalation kinetics" : str
                Model for intercalation kinetics. Can be "symmetric Butler-Volmer"
                (default), "asymmetric Butler-Volmer", "linear", "Marcus",
                "Marcus-Hush-Chidsey" (which uses the asymptotic form from Zeng 2014),
                or "MSMR" (which uses the form from Baker 2018). A 2-tuple can be
                provided for different behaviour in negative and positive electrodes.
            * "interface utilisation": str
                Can be "full" (default), "constant", or "current-driven".
            * "lithium plating" : str
                Sets the model for lithium plating. Can be "none" (default),
                "reversible", "partially reversible", or "irreversible".
            * "lithium plating porosity change" : str
                Whether to include porosity change due to lithium plating, can be
                "false" (default) or "true".
            * "loss of active material" : str
                Sets the model for loss of active material. Can be "none" (default),
                "stress-driven", "reaction-driven", "current-driven", or
                "stress and reaction-driven".
                A 2-tuple can be provided for different behaviour in negative and
                positive electrodes.
            * "number of MSMR reactions" : str
                Sets the number of reactions to use in the MSMR model in each electrode.
                A 2-tuple can be provided to give a different number of reactions in
                the negative and positive electrodes. Default is "none". Can be any
                2-tuple of strings of integers. For example, set to ("6", "4") for a
                negative electrode with 6 reactions and a positive electrode with 4
                reactions.
            * "open-circuit potential" : str
                Sets the model for the open circuit potential. Can be "single"
                (default), "current sigmoid", "Wycisk", or "MSMR". If "MSMR" then the "particle"
                option must also be "MSMR". A 2-tuple can be provided for different
                behaviour in negative and positive electrodes.
            * "operating mode" : str
                Sets the operating mode for the model. This determines how the current
                is set. Can be:

                - "current" (default) : the current is explicity supplied
                - "voltage"/"power"/"resistance" : solve an algebraic equation for \
                    current such that voltage/power/resistance is correct
                - "differential power"/"differential resistance" : solve a \
                    differential equation for the power or resistance
                - "explicit power"/"explicit resistance" : current is defined in terms \
                    of the voltage such that power/resistance is correct
                - "CCCV": a special implementation of the common constant-current \
                    constant-voltage charging protocol, via an ODE for the current
                - callable : if a callable is given as this option, the function \
                    defines the residual of an algebraic equation. The applied current \
                    will be solved for such that the algebraic constraint is satisfied.
            * "particle" : str
                Sets the submodel to use to describe behaviour within the particle.
                Can be "Fickian diffusion" (default), "uniform profile",
                "quadratic profile", "quartic profile", or "MSMR". If "MSMR" then the
                "open-circuit potential" option must also be "MSMR". A 2-tuple can be
                provided for different behaviour in negative and positive electrodes.
            * "particle mechanics" : str
                Sets the model to account for mechanical effects such as particle
                swelling and cracking. Can be "none" (default), "swelling only",
                or "swelling and cracking".
                A 2-tuple can be provided for different behaviour in negative and
                positive electrodes.
            * "particle phases": str
                Number of phases present in the electrode. A 2-tuple can be provided for
                different behaviour in negative and positive electrodes.
                For example, set to ("2", "1") for a negative electrode with 2 phases,
                e.g. graphite and silicon.
            * "particle shape" : str
                Sets the model shape of the electrode particles. This is used to
                calculate the surface area to volume ratio. Can be "spherical"
                (default), or "no particles".
            * "particle size" : str
                Sets the model to include a single active particle size or a
                distribution of sizes at any macroscale location. Can be "single"
                (default) or "distribution". Option applies to both electrodes.
            * "SEI" : str
                Set the SEI submodel to be used. Options are:

                - "none": :class:`pybamm.sei.NoSEI` (no SEI growth)
                - "constant": :class:`pybamm.sei.Constant` (constant SEI thickness)
                - "reaction limited", "reaction limited (asymmetric)", \
                    "solvent-diffusion limited", "electron-migration limited", \
                    "interstitial-diffusion limited", "ec reaction limited" ,   \
                    "VonKolzenberg2020", "tunnelling limited",\
                    or "ec reaction limited (asymmetric)": :class:`pybamm.sei.SEIGrowth`
            * "SEI film resistance" : str
                Set the submodel for additional term in the overpotential due to SEI.
                The default value is "none" if the "SEI" option is "none", and
                "distributed" otherwise. This is because the "distributed" model is more
                complex than the model with no additional resistance, which adds
                unnecessary complexity if there is no SEI in the first place

                - "none": no additional resistance\

                    .. math::
                        \\eta_r = \\frac{F}{RT} * (\\phi_s - \\phi_e - U)

                - "distributed": properly included additional resistance term\

                    .. math::
                        \\eta_r = \\frac{F}{RT}
                        * (\\phi_s - \\phi_e - U - R_{sei} * L_{sei} * j)

                - "average": constant additional resistance term (approximation to the \
                    true model). This model can give similar results to the \
                    "distributed" case without needing to make j an algebraic state\

                    .. math::
                        \\eta_r = \\frac{F}{RT}
                        * (\\phi_s - \\phi_e - U - R_{sei} * L_{sei} * \\frac{I}{aL})
            * "SEI on cracks" : str
                Whether to include SEI growth on particle cracks, can be "false"
                (default) or "true".
            * "SEI porosity change" : str
                Whether to include porosity change due to SEI formation, can be "false"
                (default) or "true".
            * "stress-induced diffusion" : str
                Whether to include stress-induced diffusion, can be "false" or "true".
                The default is "false" if "particle mechanics" is "none" and "true"
                otherwise. A 2-tuple can be provided for different behaviour in negative
                and positive electrodes.
            * "surface form" : str
                Whether to use the surface formulation of the problem. Can be "false"
                (default), "differential" or "algebraic".
            * "surface temperature" : str
                Sets the surface temperature model to use. Can be "ambient" (default),
                which sets the surface temperature equal to the ambient temperature, or
                "lumped", which adds an ODE for the surface temperature (e.g. to model
                internal heating of a thermal chamber).
            * "thermal" : str
                Sets the thermal model to use. Can be "isothermal" (default), "lumped",
                "x-lumped", or "x-full". The 'cell geometry' option must be set to
                'pouch' for 'x-lumped' or 'x-full' to be valid. Using the 'x-lumped'
                option with 'dimensionality' set to 0 is equivalent to using the
                'lumped' option.
            * "total interfacial current density as a state" : str
                Whether to make a state for the total interfacial current density and
                solve an algebraic equation for it. Default is "false", unless "SEI film
                resistance" is distributed in which case it is automatically set to
                "true".
            * "voltage as a state" : str
                Whether to make a state for the voltage and solve an algebraic equation
                for it. Default is "false".
            * "working electrode" : str
                Can be "both" (default) for a standard battery or "positive" for a
                half-cell where the negative electrode is replaced with a lithium metal
                counter electrode.
            * "x-average side reactions": str
                Whether to average the side reactions (SEI growth, lithium plating and
                the respective porosity change) over the x-axis in Single Particle
                Models, can be "false" or "true". Default is "false" for SPMe and
                "true" for SPM.
    """

    def __init__(self, extra_options):
        self.possible_options = {
            "calculate discharge energy": ["false", "true"],
            "calculate heat source for isothermal models": ["false", "true"],
            "cell geometry": ["arbitrary", "pouch"],
            "contact resistance": ["false", "true"],
            "convection": ["none", "uniform transverse", "full transverse"],
            "current collector": [
                "uniform",
                "potential pair",
                "potential pair quite conductive",
            ],
            "diffusivity": ["single", "current sigmoid"],
            "dimensionality": [0, 1, 2],
            "electrolyte conductivity": [
                "default",
                "full",
                "leading order",
                "composite",
                "integrated",
            ],
            "exchange-current density": ["single", "current sigmoid"],
            "heat of mixing": ["false", "true"],
            "hydrolysis": ["false", "true"],
            "intercalation kinetics": [
                "symmetric Butler-Volmer",
                "asymmetric Butler-Volmer",
                "linear",
                "Marcus",
                "Marcus-Hush-Chidsey",
                "MSMR",
            ],
            "interface utilisation": ["full", "constant", "current-driven"],
            "lithium plating": [
                "none",
                "reversible",
                "partially reversible",
                "irreversible",
            ],
            "lithium plating porosity change": ["false", "true"],
            "loss of active material": [
                "none",
                "stress-driven",
                "reaction-driven",
                "current-driven",
                "stress and reaction-driven",
            ],
            "number of MSMR reactions": ["none"],
            "open-circuit potential": ["single", "current sigmoid", "MSMR", "Wycisk"],
            "operating mode": [
                "current",
                "voltage",
                "power",
                "differential power",
                "explicit power",
                "resistance",
                "differential resistance",
                "explicit resistance",
                "CCCV",
            ],
            "particle": [
                "Fickian diffusion",
                "uniform profile",
                "quadratic profile",
                "quartic profile",
                "MSMR",
            ],
            "particle mechanics": ["none", "swelling only", "swelling and cracking"],
            "particle phases": ["1", "2"],
            "particle shape": ["spherical", "no particles"],
            "particle size": ["single", "distribution"],
            "SEI": [
                "none",
                "constant",
                "reaction limited",
                "reaction limited (asymmetric)",
                "solvent-diffusion limited",
                "electron-migration limited",
                "interstitial-diffusion limited",
                "ec reaction limited",
                "ec reaction limited (asymmetric)",
                "VonKolzenberg2020",
                "tunnelling limited",
            ],
            "SEI film resistance": ["none", "distributed", "average"],
            "SEI on cracks": ["false", "true"],
            "SEI porosity change": ["false", "true"],
            "stress-induced diffusion": ["false", "true"],
            "surface form": ["false", "differential", "algebraic"],
            "surface temperature": ["ambient", "lumped"],
            "thermal": ["isothermal", "lumped", "x-lumped", "x-full"],
            "total interfacial current density as a state": ["false", "true"],
            "transport efficiency": [
                "Bruggeman",
                "ordered packing",
                "hyperbola of revolution",
                "overlapping spheres",
                "tortuosity factor",
                "random overlapping cylinders",
                "heterogeneous catalyst",
                "cation-exchange membrane",
            ],
            "voltage as a state": ["false", "true"],
            "working electrode": ["both", "positive"],
            "x-average side reactions": ["false", "true"],
        }

        default_options = {
            name: options[0] for name, options in self.possible_options.items()
        }
        extra_options = extra_options or {}

        working_electrode_option = extra_options.get("working electrode", "both")
        SEI_option = extra_options.get("SEI", "none")  # return "none" if not given
        SEI_cr_option = extra_options.get("SEI on cracks", "false")
        plating_option = extra_options.get("lithium plating", "none")
        # For the full cell model, if "SEI", "SEI on cracks" and "lithium plating"
        # options are not provided as tuples, change them to tuples with "none" or
        # "false" on the positive electrode. To use these options on the positive
        # electrode of a full cell, the tuple must be provided by the user
        if working_electrode_option == "both":
            if not (isinstance(SEI_option, tuple)) and SEI_option != "none":
                extra_options["SEI"] = (SEI_option, "none")
            if not (isinstance(SEI_cr_option, tuple)) and SEI_cr_option != "false":
                extra_options["SEI on cracks"] = (SEI_cr_option, "false")
            if not (isinstance(plating_option, tuple)) and plating_option != "none":
                extra_options["lithium plating"] = (plating_option, "none")

        # Change the default for cell geometry based on the current collector
        # dimensionality
        # return "none" if option not given
        dimensionality_option = extra_options.get("dimensionality", "none")
        if dimensionality_option in [1, 2]:
            default_options["cell geometry"] = "pouch"
        # The "cell geometry" option will still be overridden by extra_options if
        # provided

        # Change the default for cell geometry based on the thermal model
        # return "none" if option not given
        thermal_option = extra_options.get("thermal", "none")
        if thermal_option == "x-full":
            default_options["cell geometry"] = "pouch"
        # The "cell geometry" option will still be overridden by extra_options if
        # provided

        # Change the default for SEI film resistance based on which SEI option is
        # provided
        # return "none" if option not given
        sei_option = extra_options.get("SEI", "none")
        if sei_option == "none":
            default_options["SEI film resistance"] = "none"
        else:
            default_options["SEI film resistance"] = "distributed"
        # The "SEI film resistance" option will still be overridden by extra_options if
        # provided

        # Change the default for particle mechanics based on which half-cell,
        # SEI on cracks and LAM options are provided
        # return "false", "false" and "none" respectively if options not given
        SEI_cracks_option = extra_options.get("SEI on cracks", "false")
        LAM_opt = extra_options.get("loss of active material", "none")
        if SEI_cracks_option == "true":
            default_options["particle mechanics"] = "swelling and cracking"
        elif SEI_cracks_option == ("true", "false"):
            if "stress-driven" in LAM_opt or "stress and reaction-driven" in LAM_opt:
                default_options["particle mechanics"] = (
                    "swelling and cracking",
                    "swelling only",
                )
            else:
                default_options["particle mechanics"] = (
                    "swelling and cracking",
                    "none",
                )
        else:
            if "stress-driven" in LAM_opt or "stress and reaction-driven" in LAM_opt:
                default_options["particle mechanics"] = "swelling only"
            else:
                default_options["particle mechanics"] = "none"
        # The "particle mechanics" option will still be overridden by extra_options if
        # provided

        # Change the default for stress-induced diffusion based on which particle
        # mechanics option is provided. If the user doesn't supply a particle mechanics
        # option set the default stress-induced diffusion option based on the default
        # particle mechanics option which may change depending on other options
        # (e.g. for stress-driven LAM the default mechanics option is "swelling only")
        mechanics_option = extra_options.get("particle mechanics", "none")
        if (
            mechanics_option == "none"
            and default_options["particle mechanics"] == "none"
        ):
            default_options["stress-induced diffusion"] = "false"
        else:
            default_options["stress-induced diffusion"] = "true"
        # The "stress-induced diffusion" option will still be overridden by
        # extra_options if provided

        # Change the default for surface form based on which particle
        # phases option is provided.
        # return "1" if option not given
        phases_option = extra_options.get("particle phases", "1")
        if phases_option == "1":
            default_options["surface form"] = "false"
        else:
            default_options["surface form"] = "algebraic"
        # The "surface form" option will still be overridden by
        # extra_options if provided

        # Change default SEI model based on which lithium plating option is provided
        # return "none" if option not given
        plating_option = extra_options.get("lithium plating", "none")
        if plating_option == "partially reversible":
            default_options["SEI"] = "constant"
        elif plating_option == ("partially reversible", "none"):
            default_options["SEI"] = ("constant", "none")
        else:
            default_options["SEI"] = "none"
        # The "SEI" option will still be overridden by extra_options if provided

        options = pybamm.FuzzyDict(default_options)
        # any extra options overwrite the default options
        for name, opt in extra_options.items():
            if name in default_options:
                options[name] = opt
            else:
                if name == "particle cracking":
                    raise pybamm.OptionError(
                        "The 'particle cracking' option has been renamed. "
                        "Use 'particle mechanics' instead."
                    )
                else:
                    raise pybamm.OptionError(
                        f"Option '{name}' not recognised. Best matches are {options.get_best_matches(name)}"
                    )

        # If any of "open-circuit potential", "particle" or "intercalation kinetics" is
        # "MSMR" then all of them must be "MSMR".
        # Note: this check is currently performed on full cells, but is loosened for
        # half-cells where you must pass a tuple of options to only set MSMR models in
        # the working electrode
        msmr_check_list = [
            options[opt] == "MSMR"
            for opt in ["open-circuit potential", "particle", "intercalation kinetics"]
        ]
        if (
            options["working electrode"] == "both"
            and any(msmr_check_list)
            and not all(msmr_check_list)
        ):
            raise pybamm.OptionError(
                "If any of 'open-circuit potential', 'particle' or "
                "'intercalation kinetics' is 'MSMR' then all of them must be 'MSMR'"
            )

        # If "SEI film resistance" is "distributed" then "total interfacial current
        # density as a state" must be "true"
        if options["SEI film resistance"] == "distributed":
            options["total interfacial current density as a state"] = "true"
            # Check that extra_options did not try to provide a clashing option
            if (
                extra_options.get("total interfacial current density as a state")
                == "false"
            ):
                raise pybamm.OptionError(
                    "If 'sei film resistance' is 'distributed' then 'total interfacial "
                    "current density as a state' must be 'true'"
                )

        # If "SEI film resistance" is not "none" and there are multiple phases
        # then "total interfacial current density as a state" must be "true"
        if (
            options["SEI film resistance"] != "none"
            and options["particle phases"] != "1"
        ):
            options["total interfacial current density as a state"] = "true"
            # Check that extra_options did not try to provide a clashing option
            if (
                extra_options.get("total interfacial current density as a state")
                == "false"
            ):
                raise pybamm.OptionError(
                    "If 'SEI film resistance' is not 'none' "
                    "and there are multiple phases then 'total interfacial "
                    "current density as a state' must be 'true'"
                )

        # Options not yet compatible with contact resistance
        if options["contact resistance"] == "true":
            if options["operating mode"] == "explicit power":
                raise NotImplementedError(
                    "Contact resistance not yet supported for explicit power."
                )
            if options["operating mode"] == "explicit resistance":
                raise NotImplementedError(
                    "Contact resistance not yet supported for explicit resistance."
                )

        # Options not yet compatible with particle-size distributions
        if options["particle size"] == "distribution":
            if options["lithium plating porosity change"] != "false":
                raise NotImplementedError(
                    "Lithium plating porosity change not yet supported for particle-size"
                    " distributions."
                )
<<<<<<< HEAD
            if options["SEI porosity change"] == "true":
                raise NotImplementedError(
                    "SEI porosity change submodels do not yet support particle-size "
                    "distributions."
                )
            if options["lithium plating porosity change"] == "true":
                raise NotImplementedError(
                    "Lithium plating porosity change submodels do not yet support particle-size "
=======
            if options["heat of mixing"] != "false":
                raise NotImplementedError(
                    "Heat of mixing submodels do not yet support particle-size "
>>>>>>> c64b48a6
                    "distributions."
                )
            if options["particle"] in ["quadratic profile", "quartic profile"]:
                raise NotImplementedError(
                    "'quadratic' and 'quartic' concentration profiles have not yet "
                    "been implemented for particle-size ditributions"
                )
            if options["particle mechanics"] != "none":
                raise NotImplementedError(
                    "Particle mechanics submodels do not yet support particle-size"
                    " distributions."
                )
            if options["particle shape"] != "spherical":
                raise NotImplementedError(
                    "Particle shape must be 'spherical' for particle-size distribution"
                    " submodels."
                )
            if options["stress-induced diffusion"] == "true":
                raise NotImplementedError(
                    "stress-induced diffusion cannot yet be included in "
                    "particle-size distributions."
                )
            if options["thermal"] == "x-full":
                raise NotImplementedError(
                    "X-full thermal submodels do not yet support particle-size"
                    " distributions."
                )

        # Renamed options
        if options["working electrode"] == "negative":
            raise pybamm.OptionError(
                "The 'negative' working electrode option has been removed because "
                "the voltage - and therefore the energy stored - would be negative."
                "Use the 'positive' working electrode option instead and set whatever "
                "would normally be the negative electrode as the positive electrode."
            )

        # Some standard checks to make sure options are compatible
        if options["dimensionality"] == 0:
            if options["current collector"] not in ["uniform"]:
                raise pybamm.OptionError(
                    "current collector model must be uniform in 0D model"
                )
            if options["convection"] == "full transverse":
                raise pybamm.OptionError(
                    "cannot have transverse convection in 0D model"
                )

        if (
            options["thermal"] in ["x-lumped", "x-full"]
            and options["cell geometry"] != "pouch"
        ):
            raise pybamm.OptionError(
                options["thermal"] + " model must have pouch cell geometry."
            )
        if options["thermal"] == "x-full" and options["dimensionality"] != 0:
            n = options["dimensionality"]
            raise pybamm.OptionError(
                f"X-full thermal submodels do not yet support {n}D current collectors"
            )

        if isinstance(options["stress-induced diffusion"], str):
            if (
                options["stress-induced diffusion"] == "true"
                and options["particle mechanics"] == "none"
            ):
                raise pybamm.OptionError(
                    "cannot have stress-induced diffusion without a particle "
                    "mechanics model"
                )

        if options["working electrode"] != "both":
            if options["thermal"] == "x-full":
                raise pybamm.OptionError(
                    "X-full thermal submodel is not compatible with half-cell models"
                )
            elif options["thermal"] == "x-lumped" and options["dimensionality"] != 0:
                n = options["dimensionality"]
                raise pybamm.OptionError(
                    f"X-lumped thermal submodels do not yet support {n}D "
                    "current collectors in a half-cell configuration"
                )

        if options["particle phases"] not in ["1", ("1", "1")]:
            if not (
                options["surface form"] != "false"
                and options["particle"] == "Fickian diffusion"
            ):
                raise pybamm.OptionError(
                    "If there are multiple particle phases: 'surface form' cannot be "
                    "'false', 'particle size' must be 'single', 'particle' must be "
                    "'Fickian diffusion'."
                )

        if options["surface temperature"] == "lumped":
            if options["thermal"] not in ["isothermal", "lumped"]:
                raise pybamm.OptionError(
                    "lumped surface temperature model only compatible with isothermal "
                    "or lumped thermal model"
                )
        if "true" in options["SEI on cracks"]:
            sei_on_cr = options["SEI on cracks"]
            p_mechanics = options["particle mechanics"]
            if isinstance(p_mechanics, str) and isinstance(sei_on_cr, tuple):
                p_mechanics = (p_mechanics, p_mechanics)
            if any(
                sei == "true" and mech != "swelling and cracking"
                for mech, sei in zip(p_mechanics, sei_on_cr)
            ):
                raise pybamm.OptionError(
                    "If 'SEI on cracks' is 'true' then 'particle mechanics' must be "
                    "'swelling and cracking'."
                )

        # Check options are valid
        for option, value in options.items():
            if isinstance(value, str) or option in [
                "dimensionality",
                "operating mode",
            ]:  # some options accept non-strings
                value = (value,)
            else:
                if not (
                    option
                    in [
                        "diffusivity",
                        "exchange-current density",
                        "intercalation kinetics",
                        "interface utilisation",
                        "lithium plating",
                        "loss of active material",
                        "number of MSMR reactions",
                        "open-circuit potential",
                        "particle",
                        "particle mechanics",
                        "particle phases",
                        "particle size",
                        "SEI",
                        "SEI on cracks",
                        "stress-induced diffusion",
                    ]
                    and isinstance(value, tuple)
                    and len(value) == 2
                ):
                    # more possible options that can take 2-tuples to be added
                    # as they come
                    raise pybamm.OptionError(
                        f"\n'{value}' is not recognized in option '{option}'. "
                        "Values must be strings or (in some cases) "
                        "2-tuples of strings"
                    )
            # flatten value
            value_list = []
            for val in value:
                if isinstance(val, tuple):
                    value_list.extend(list(val))
                else:
                    value_list.append(val)
            for val in value_list:
                if val not in self.possible_options[option]:
                    if option == "operating mode" and callable(val):
                        # "operating mode" can be a function
                        pass
                    elif (
                        option == "number of MSMR reactions"
                        and represents_positive_integer(val)
                    ):
                        # "number of MSMR reactions" can be a positive integer
                        pass
                    else:
                        raise pybamm.OptionError(
                            f"\n'{val}' is not recognized in option '{option}'. "
                            f"Possible values are {self.possible_options[option]}"
                        )

        super().__init__(options.items())

    @property
    def phases(self):
        try:
            return self._phases
        except AttributeError:
            self._phases = {}
            for domain in ["negative", "positive"]:
                number = int(getattr(self, domain)["particle phases"])
                phases = ["primary"]
                if number >= 2:
                    phases.append("secondary")
                self._phases[domain] = phases
            return self._phases

    @cached_property
    def whole_cell_domains(self):
        if self["working electrode"] == "positive":
            return ["separator", "positive electrode"]
        elif self["working electrode"] == "both":
            return ["negative electrode", "separator", "positive electrode"]
        else:
            raise NotImplementedError  # future proofing

    @property
    def electrode_types(self):
        try:
            return self._electrode_types
        except AttributeError:
            self._electrode_types = {}
            for domain in ["negative", "positive"]:
                if f"{domain} electrode" in self.whole_cell_domains:
                    self._electrode_types[domain] = "porous"
                else:
                    self._electrode_types[domain] = "planar"
            return self._electrode_types

    def print_options(self):
        """
        Print the possible options with the ones currently selected
        """
        for key, value in self.items():
            print(rf"{key!r}: {value!r} (possible: {self.possible_options[key]!r})")

    def print_detailed_options(self):
        """
        Print the docstring for Options
        """
        print(self.__doc__)

    @property
    def negative(self):
        "Returns the options for the negative electrode"
        # index 0 in a 2-tuple for the negative electrode
        return BatteryModelDomainOptions(self.items(), 0)

    @property
    def positive(self):
        "Returns the options for the positive electrode"
        # index 1 in a 2-tuple for the positive electrode
        return BatteryModelDomainOptions(self.items(), 1)


class BatteryModelDomainOptions(dict):
    def __init__(self, dict_items, index):
        super().__init__(dict_items)
        self.index = index

    def __getitem__(self, key):
        options = super().__getitem__(key)
        if isinstance(options, str):
            return options
        else:
            # 2-tuple, first is negative domain, second is positive domain
            return options[self.index]

    @property
    def primary(self):
        return BatteryModelPhaseOptions(self, 0)

    @property
    def secondary(self):
        return BatteryModelPhaseOptions(self, 1)


class BatteryModelPhaseOptions(dict):
    def __init__(self, domain_options, index):
        super().__init__(domain_options.items())
        self.domain_options = domain_options
        self.index = index

    def __getitem__(self, key):
        options = self.domain_options.__getitem__(key)
        if isinstance(options, str):
            return options
        else:
            # 2-tuple, first is primary phase, second is secondary phase
            return options[self.index]


class BaseBatteryModel(pybamm.BaseModel):
    """
    Base model class with some default settings and required variables

    Parameters
    ----------
    options : dict-like, optional
        A dictionary of options to be passed to the model. If this is a dict (and not
        a subtype of dict), it will be processed by :class:`pybamm.BatteryModelOptions`
        to ensure that the options are valid. If this is a subtype of dict, it is
        assumed that the options have already been processed and are valid. This allows
        for the use of custom options classes. The default options are given by
        :class:`pybamm.BatteryModelOptions`.
    name : str, optional
        The name of the model. The default is "Unnamed battery model".
    """

    def __init__(self, options=None, name="Unnamed battery model"):
        super().__init__(name)
        self.options = options

    @classmethod
    def deserialise(cls, properties: dict):
        """
        Create a model instance from a serialised object.
        """

        # append the model name with _saved to differentiate
        instance = cls(
            options=properties["options"], name=properties["name"] + "_saved"
        )

        return cls.generic_deserialise(instance, properties)

    @property
    def default_geometry(self):
        return pybamm.battery_geometry(options=self.options)

    @property
    def default_var_pts(self):
        base_var_pts = {
            "x_n": 20,
            "x_s": 20,
            "x_p": 20,
            "r_n": 20,
            "r_p": 20,
            "r_n_prim": 20,
            "r_p_prim": 20,
            "r_n_sec": 20,
            "r_p_sec": 20,
            "y": 10,
            "z": 10,
            "R_n": 30,
            "R_p": 30,
            "R_n_prim": 30,
            "R_p_prim": 30,
            "R_n_sec": 30,
            "R_p_sec": 30,
        }
        # Reduce the default points for 2D current collectors
        if self.options["dimensionality"] == 2:
            base_var_pts.update({"x_n": 10, "x_s": 10, "x_p": 10})
        return base_var_pts

    @property
    def default_submesh_types(self):
        base_submeshes = {
            "negative electrode": pybamm.Uniform1DSubMesh,
            "separator": pybamm.Uniform1DSubMesh,
            "positive electrode": pybamm.Uniform1DSubMesh,
            "negative particle": pybamm.Uniform1DSubMesh,
            "positive particle": pybamm.Uniform1DSubMesh,
            "negative primary particle": pybamm.Uniform1DSubMesh,
            "positive primary particle": pybamm.Uniform1DSubMesh,
            "negative secondary particle": pybamm.Uniform1DSubMesh,
            "positive secondary particle": pybamm.Uniform1DSubMesh,
            "negative particle size": pybamm.Uniform1DSubMesh,
            "positive particle size": pybamm.Uniform1DSubMesh,
            "negative primary particle size": pybamm.Uniform1DSubMesh,
            "positive primary particle size": pybamm.Uniform1DSubMesh,
            "negative secondary particle size": pybamm.Uniform1DSubMesh,
            "positive secondary particle size": pybamm.Uniform1DSubMesh,
        }
        if self.options["dimensionality"] == 0:
            base_submeshes["current collector"] = pybamm.SubMesh0D
        elif self.options["dimensionality"] == 1:
            base_submeshes["current collector"] = pybamm.Uniform1DSubMesh

        elif self.options["dimensionality"] == 2:
            base_submeshes["current collector"] = pybamm.ScikitUniform2DSubMesh
        return base_submeshes

    @property
    def default_spatial_methods(self):
        base_spatial_methods = {
            "macroscale": pybamm.FiniteVolume(),
            "negative particle": pybamm.FiniteVolume(),
            "positive particle": pybamm.FiniteVolume(),
            "negative primary particle": pybamm.FiniteVolume(),
            "positive primary particle": pybamm.FiniteVolume(),
            "negative secondary particle": pybamm.FiniteVolume(),
            "positive secondary particle": pybamm.FiniteVolume(),
            "negative particle size": pybamm.FiniteVolume(),
            "positive particle size": pybamm.FiniteVolume(),
            "negative primary particle size": pybamm.FiniteVolume(),
            "positive primary particle size": pybamm.FiniteVolume(),
            "negative secondary particle size": pybamm.FiniteVolume(),
            "positive secondary particle size": pybamm.FiniteVolume(),
        }
        if self.options["dimensionality"] == 0:
            # 0D submesh - use base spatial method
            base_spatial_methods["current collector"] = (
                pybamm.ZeroDimensionalSpatialMethod()
            )
        elif self.options["dimensionality"] == 1:
            base_spatial_methods["current collector"] = pybamm.FiniteVolume()
        elif self.options["dimensionality"] == 2:
            base_spatial_methods["current collector"] = pybamm.ScikitFiniteElement()
        return base_spatial_methods

    @property
    def options(self):
        return self._options

    @options.setter
    def options(self, extra_options):
        # if extra_options is a dict then process it into a BatteryModelOptions
        # this does not catch cases that subclass the dict type
        # so other submodels can pass in their own options class if needed
        if extra_options is None or type(extra_options) == dict:  # noqa: E721
            options = BatteryModelOptions(extra_options)
        else:
            options = extra_options

        # Options that are incompatible with models
        if isinstance(self, pybamm.lithium_ion.BaseModel):
            if options["convection"] != "none":
                raise pybamm.OptionError(
                    "convection not implemented for lithium-ion models"
                )
        if isinstance(self, pybamm.lithium_ion.SPMe):
            if options["electrolyte conductivity"] not in [
                "default",
                "composite",
                "integrated",
            ]:
                raise pybamm.OptionError(
                    "electrolyte conductivity '{}' not suitable for SPMe".format(
                        options["electrolyte conductivity"]
                    )
                )
        if isinstance(self, pybamm.lithium_ion.SPM) and not isinstance(
            self, pybamm.lithium_ion.SPMe
        ):
            if options["x-average side reactions"] == "false":
                raise pybamm.OptionError(
                    "x-average side reactions cannot be 'false' for SPM models"
                )
        if isinstance(self, pybamm.lithium_ion.SPM):
            if (
                "distribution" in options["particle size"]
                and options["surface form"] == "false"
            ):
                raise pybamm.OptionError(
                    "surface form must be 'algebraic' or 'differential' if "
                    " 'particle size' contains a 'distribution'"
                )
        if isinstance(self, pybamm.lead_acid.BaseModel):
            if options["thermal"] != "isothermal" and options["dimensionality"] != 0:
                raise pybamm.OptionError(
                    "Lead-acid models can only have thermal "
                    "effects if dimensionality is 0."
                )
            if options["SEI"] != "none" or options["SEI film resistance"] != "none":
                raise pybamm.OptionError("Lead-acid models cannot have SEI formation")
            if options["lithium plating"] != "none":
                raise pybamm.OptionError("Lead-acid models cannot have lithium plating")
            if options["open-circuit potential"] == "MSMR":
                raise pybamm.OptionError(
                    "Lead-acid models cannot use the MSMR open-circuit potential model"
                )

        if (
            isinstance(self, pybamm.lead_acid.LOQS)
            and options["surface form"] == "false"
            and options["hydrolysis"] == "true"
        ):
            raise pybamm.OptionError(
                f"must use surface formulation to solve {self!s} with hydrolysis"
            )
        self._options = options

    def set_standard_output_variables(self):
        # Time
        self.variables.update(
            {
                "Time [s]": pybamm.t,
                "Time [min]": pybamm.t / 60,
                "Time [h]": pybamm.t / 3600,
            }
        )

        # Spatial
        var = pybamm.standard_spatial_vars
        self.variables.update(
            {"x [m]": var.x, "x_n [m]": var.x_n, "x_s [m]": var.x_s, "x_p [m]": var.x_p}
        )
        if self.options["dimensionality"] == 1:
            self.variables.update({"z [m]": var.z})
        elif self.options["dimensionality"] == 2:
            self.variables.update({"y [m]": var.y, "z [m]": var.z})

    def build_model_equations(self):
        # Set model equations
        for submodel_name, submodel in self.submodels.items():
            pybamm.logger.verbose(
                f"Setting rhs for {submodel_name} submodel ({self.name})"
            )

            submodel.set_rhs(self.variables)
            pybamm.logger.verbose(
                f"Setting algebraic for {submodel_name} submodel ({self.name})"
            )

            submodel.set_algebraic(self.variables)
            pybamm.logger.verbose(
                f"Setting boundary conditions for {submodel_name} submodel ({self.name})"
            )

            submodel.set_boundary_conditions(self.variables)
            pybamm.logger.verbose(
                f"Setting initial conditions for {submodel_name} submodel ({self.name})"
            )
            submodel.set_initial_conditions(self.variables)
            submodel.add_events_from(self.variables)
            pybamm.logger.verbose(f"Updating {submodel_name} submodel ({self.name})")
            self.update(submodel)
            self.check_no_repeated_keys()

    def build_model(self):
        # Build model variables and equations
        self._build_model()

        # Set battery specific variables
        pybamm.logger.debug(f"Setting voltage variables ({self.name})")
        self.set_voltage_variables()

        pybamm.logger.debug(f"Setting SoC variables ({self.name})")
        self.set_soc_variables()

        pybamm.logger.debug(f"Setting degradation variables ({self.name})")
        self.set_degradation_variables()
        self.set_summary_variables()

        self._built = True
        pybamm.logger.info(f"Finish building {self.name}")

    @property
    def summary_variables(self):
        return self._summary_variables

    @summary_variables.setter
    def summary_variables(self, value):
        """
        Set summary variables

        Parameters
        ----------
        value : list of strings
            Names of the summary variables. Must all be in self.variables.
        """
        for var in value:
            if var not in self.variables:
                raise KeyError(
                    f"No cycling variable defined for summary variable '{var}'"
                )
        self._summary_variables = value

    def set_summary_variables(self):
        self._summary_variables = []

    def get_intercalation_kinetics(self, domain):
        options = getattr(self.options, domain)
        if options["intercalation kinetics"] == "symmetric Butler-Volmer":
            return pybamm.kinetics.SymmetricButlerVolmer
        elif options["intercalation kinetics"] == "asymmetric Butler-Volmer":
            return pybamm.kinetics.AsymmetricButlerVolmer
        elif options["intercalation kinetics"] == "linear":
            return pybamm.kinetics.Linear
        elif options["intercalation kinetics"] == "Marcus":
            return pybamm.kinetics.Marcus
        elif options["intercalation kinetics"] == "Marcus-Hush-Chidsey":
            return pybamm.kinetics.MarcusHushChidsey
        elif options["intercalation kinetics"] == "MSMR":
            return pybamm.kinetics.MSMRButlerVolmer

    def get_inverse_intercalation_kinetics(self):
        if self.options["intercalation kinetics"] == "symmetric Butler-Volmer":
            return pybamm.kinetics.InverseButlerVolmer
        else:
            raise pybamm.OptionError(
                "Inverse kinetics are only implemented for symmetric Butler-Volmer. "
                "Use option {'surface form': 'algebraic'} to use forward kinetics "
                "instead."
            )

    def set_external_circuit_submodel(self):
        """
        Define how the external circuit defines the boundary conditions for the model,
        e.g. (not necessarily constant-) current, voltage, etc
        """
        if self.options["operating mode"] == "current":
            model = pybamm.external_circuit.ExplicitCurrentControl(
                self.param, self.options
            )
        elif self.options["operating mode"] == "voltage":
            model = pybamm.external_circuit.VoltageFunctionControl(
                self.param, self.options
            )
        elif self.options["operating mode"] == "power":
            model = pybamm.external_circuit.PowerFunctionControl(
                self.param, self.options, "algebraic"
            )
        elif self.options["operating mode"] == "differential power":
            model = pybamm.external_circuit.PowerFunctionControl(
                self.param, self.options, "differential"
            )
        elif self.options["operating mode"] == "explicit power":
            model = pybamm.external_circuit.ExplicitPowerControl(
                self.param, self.options
            )
        elif self.options["operating mode"] == "resistance":
            model = pybamm.external_circuit.ResistanceFunctionControl(
                self.param, self.options, "algebraic"
            )
        elif self.options["operating mode"] == "differential resistance":
            model = pybamm.external_circuit.ResistanceFunctionControl(
                self.param, self.options, "differential"
            )
        elif self.options["operating mode"] == "explicit resistance":
            model = pybamm.external_circuit.ExplicitResistanceControl(
                self.param, self.options
            )
        elif self.options["operating mode"] == "CCCV":
            model = pybamm.external_circuit.CCCVFunctionControl(
                self.param, self.options
            )
        elif callable(self.options["operating mode"]):
            model = pybamm.external_circuit.FunctionControl(
                self.param, self.options["operating mode"], self.options
            )
        self.submodels["external circuit"] = model
        self.submodels["discharge and throughput variables"] = (
            pybamm.external_circuit.DischargeThroughput(self.param, self.options)
        )

    def set_transport_efficiency_submodels(self):
        if self.options["transport efficiency"] == "Bruggeman":
            self.submodels["electrolyte transport efficiency"] = (
                pybamm.transport_efficiency.Bruggeman(
                    self.param, "Electrolyte", self.options
                )
            )
            self.submodels["electrode transport efficiency"] = (
                pybamm.transport_efficiency.Bruggeman(
                    self.param, "Electrode", self.options
                )
            )
        elif self.options["transport efficiency"] == "tortuosity factor":
            self.submodels["electrolyte transport efficiency"] = (
                pybamm.transport_efficiency.TortuosityFactor(
                    self.param, "Electrolyte", self.options
                )
            )
            self.submodels["electrode transport efficiency"] = (
                pybamm.transport_efficiency.TortuosityFactor(
                    self.param, "Electrode", self.options
                )
            )
        elif self.options["transport efficiency"] == "ordered packing":
            self.submodels["electrolyte transport efficiency"] = (
                pybamm.transport_efficiency.OrderedPacking(
                    self.param, "Electrolyte", self.options
                )
            )
            self.submodels["electrode transport efficiency"] = (
                pybamm.transport_efficiency.OrderedPacking(
                    self.param, "Electrode", self.options
                )
            )
        elif self.options["transport efficiency"] == "hyperbola of revolution":
            self.submodels["electrolyte transport efficiency"] = (
                pybamm.transport_efficiency.HyperbolaOfRevolution(
                    self.param, "Electrolyte", self.options
                )
            )
            self.submodels["electrode transport efficiency"] = (
                pybamm.transport_efficiency.HyperbolaOfRevolution(
                    self.param, "Electrode", self.options
                )
            )
        elif self.options["transport efficiency"] == "overlapping spheres":
            self.submodels["electrolyte transport efficiency"] = (
                pybamm.transport_efficiency.OverlappingSpheres(
                    self.param, "Electrolyte", self.options
                )
            )
            self.submodels["electrode transport efficiency"] = (
                pybamm.transport_efficiency.OverlappingSpheres(
                    self.param, "Electrode", self.options
                )
            )
        elif self.options["transport efficiency"] == "random overlapping cylinders":
            self.submodels["electrolyte transport efficiency"] = (
                pybamm.transport_efficiency.RandomOverlappingCylinders(
                    self.param, "Electrolyte", self.options
                )
            )
            self.submodels["electrode transport efficiency"] = (
                pybamm.transport_efficiency.RandomOverlappingCylinders(
                    self.param, "Electrode", self.options
                )
            )
        elif self.options["transport efficiency"] == "heterogeneous catalyst":
            self.submodels["electrolyte transport efficiency"] = (
                pybamm.transport_efficiency.HeterogeneousCatalyst(
                    self.param, "Electrolyte", self.options
                )
            )
            self.submodels["electrode transport efficiency"] = (
                pybamm.transport_efficiency.HeterogeneousCatalyst(
                    self.param, "Electrode", self.options
                )
            )
        elif self.options["transport efficiency"] == "cation-exchange membrane":
            self.submodels["electrolyte transport efficiency"] = (
                pybamm.transport_efficiency.CationExchangeMembrane(
                    self.param, "Electrolyte", self.options
                )
            )
            self.submodels["electrode transport efficiency"] = (
                pybamm.transport_efficiency.CationExchangeMembrane(
                    self.param, "Electrode", self.options
                )
            )

    def set_thermal_submodel(self):
        if self.options["thermal"] == "isothermal":
            thermal_submodel = pybamm.thermal.isothermal.Isothermal
        elif self.options["thermal"] == "lumped":
            thermal_submodel = pybamm.thermal.Lumped
        elif self.options["thermal"] == "x-lumped":
            if self.options["dimensionality"] == 0:
                thermal_submodel = pybamm.thermal.Lumped
            elif self.options["dimensionality"] == 1:
                thermal_submodel = pybamm.thermal.pouch_cell.CurrentCollector1D
            elif self.options["dimensionality"] == 2:
                thermal_submodel = pybamm.thermal.pouch_cell.CurrentCollector2D
        elif self.options["thermal"] == "x-full":
            if self.options["dimensionality"] == 0:
                thermal_submodel = pybamm.thermal.pouch_cell.OneDimensionalX

        x_average = getattr(self, "x_average", False)
        self.submodels["thermal"] = thermal_submodel(
            self.param, self.options, x_average
        )

    def set_surface_temperature_submodel(self):
        if self.options["surface temperature"] == "ambient":
            submodel = pybamm.thermal.surface.Ambient
        elif self.options["surface temperature"] == "lumped":
            submodel = pybamm.thermal.surface.Lumped
        self.submodels["surface temperature"] = submodel(self.param, self.options)

    def set_current_collector_submodel(self):
        if self.options["current collector"] in ["uniform"]:
            submodel = pybamm.current_collector.Uniform(self.param)
        elif self.options["current collector"] == "potential pair":
            if self.options["dimensionality"] == 1:
                submodel = pybamm.current_collector.PotentialPair1plus1D(self.param)
            elif self.options["dimensionality"] == 2:
                submodel = pybamm.current_collector.PotentialPair2plus1D(self.param)
        self.submodels["current collector"] = submodel

    def set_interface_utilisation_submodel(self):
        for domain in ["negative", "positive"]:
            Domain = domain.capitalize()
            util = getattr(self.options, domain)["interface utilisation"]
            if util == "full":
                submodel = pybamm.interface_utilisation.Full(
                    self.param, domain, self.options
                )
            elif util == "constant":
                submodel = pybamm.interface_utilisation.Constant(
                    self.param, domain, self.options
                )
            elif util == "current-driven":
                if self.options.electrode_types[domain] == "planar":
                    reaction_loc = "interface"
                elif self.x_average:
                    reaction_loc = "x-average"
                else:
                    reaction_loc = "full electrode"
                submodel = pybamm.interface_utilisation.CurrentDriven(
                    self.param, domain, self.options, reaction_loc
                )
            self.submodels[f"{Domain} interface utilisation"] = submodel

    def set_voltage_variables(self):
        if self.options.negative["particle phases"] == "1":
            # Only one phase, no need to distinguish between
            # "primary" and "secondary"
            phase_n = ""
        else:
            # add a space so that we can use "" or (e.g.) "primary " interchangeably
            # when naming variables
            phase_n = "primary "
        if self.options.positive["particle phases"] == "1":
            phase_p = ""
        else:
            phase_p = "primary "

        ocp_surf_n_av = self.variables[
            f"X-averaged negative electrode {phase_n}open-circuit potential [V]"
        ]
        ocp_surf_p_av = self.variables[
            f"X-averaged positive electrode {phase_p}open-circuit potential [V]"
        ]
        ocp_n_bulk = self.variables[
            f"Negative electrode {phase_n}bulk open-circuit potential [V]"
        ]
        ocp_p_bulk = self.variables[
            f"Positive electrode {phase_p}bulk open-circuit potential [V]"
        ]
        eta_particle_n = self.variables[
            f"Negative {phase_n}particle concentration overpotential [V]"
        ]
        eta_particle_p = self.variables[
            f"Positive {phase_p}particle concentration overpotential [V]"
        ]

        ocv_surf = ocp_surf_p_av - ocp_surf_n_av
        ocv_bulk = ocp_p_bulk - ocp_n_bulk

        eta_particle = eta_particle_p - eta_particle_n

        # overpotentials
        if self.options.electrode_types["negative"] == "planar":
            eta_r_n_av = self.variables[
                "Lithium metal interface reaction overpotential [V]"
            ]
        else:
            eta_r_n_av = self.variables[
                f"X-averaged negative electrode {phase_n}reaction overpotential [V]"
            ]
        eta_r_p_av = self.variables[
            f"X-averaged positive electrode {phase_p}reaction overpotential [V]"
        ]
        eta_r_av = eta_r_p_av - eta_r_n_av

        delta_phi_s_n_av = self.variables[
            "X-averaged negative electrode ohmic losses [V]"
        ]
        delta_phi_s_p_av = self.variables[
            "X-averaged positive electrode ohmic losses [V]"
        ]
        delta_phi_s_av = delta_phi_s_p_av - delta_phi_s_n_av

        # SEI film overpotential
        if self.options.electrode_types["negative"] == "planar":
            eta_sei_n_av = self.variables[
                "Negative electrode SEI film overpotential [V]"
            ]
        else:
            eta_sei_n_av = self.variables[
                f"X-averaged negative electrode {phase_n}SEI film overpotential [V]"
            ]
        eta_sei_p_av = self.variables[
            f"X-averaged positive electrode {phase_p}SEI film overpotential [V]"
        ]
        eta_sei_av = eta_sei_n_av + eta_sei_p_av

        # TODO: add current collector losses to the voltage in 3D

        self.variables.update(
            {
                "Surface open-circuit voltage [V]": ocv_surf,
                "Bulk open-circuit voltage [V]": ocv_bulk,
                "Particle concentration overpotential [V]": eta_particle,
                "X-averaged reaction overpotential [V]": eta_r_av,
                "X-averaged SEI film overpotential [V]": eta_sei_av,
                "X-averaged solid phase ohmic losses [V]": delta_phi_s_av,
            }
        )

        # Battery-wide variables
        V = self.variables["Voltage [V]"]
        eta_e_av = self.variables["X-averaged electrolyte ohmic losses [V]"]
        eta_c_av = self.variables["X-averaged concentration overpotential [V]"]
        num_cells = pybamm.Parameter(
            "Number of cells connected in series to make a battery"
        )
        self.variables.update(
            {
                "Battery open-circuit voltage [V]": ocv_bulk * num_cells,
                "Battery negative electrode bulk open-circuit potential [V]": ocp_n_bulk
                * num_cells,
                "Battery positive electrode bulk open-circuit potential [V]": ocp_p_bulk
                * num_cells,
                "Battery particle concentration overpotential [V]": eta_particle
                * num_cells,
                "Battery negative particle concentration overpotential [V]"
                "": eta_particle_n * num_cells,
                "Battery positive particle concentration overpotential [V]"
                "": eta_particle_p * num_cells,
                "X-averaged battery reaction overpotential [V]": eta_r_av * num_cells,
                "X-averaged battery negative reaction overpotential [V]": eta_r_n_av
                * num_cells,
                "X-averaged battery positive reaction overpotential [V]": eta_r_p_av
                * num_cells,
                "X-averaged battery solid phase ohmic losses [V]": delta_phi_s_av
                * num_cells,
                "X-averaged battery negative solid phase ohmic losses [V]"
                "": delta_phi_s_n_av * num_cells,
                "X-averaged battery positive solid phase ohmic losses [V]"
                "": delta_phi_s_p_av * num_cells,
                "X-averaged battery electrolyte ohmic losses [V]": eta_e_av * num_cells,
                "X-averaged battery concentration overpotential [V]": eta_c_av
                * num_cells,
                "Battery voltage [V]": V * num_cells,
            }
        )

        # Calculate equivalent resistance of an OCV-R Equivalent Circuit Model
        # ECM overvoltage is OCV minus voltage
        v_ecm = ocv_bulk - V

        # Hack to avoid division by zero if i_cc is exactly zero
        # If i_cc is zero, i_cc_not_zero becomes 1. But multiplying by sign(i_cc) makes
        # the local resistance 'zero' (really, it's not defined when i_cc is zero)
        def x_not_zero(x):
            return ((x > 0) + (x < 0)) * x + (x >= 0) * (x <= 0)

        i_cc = self.variables["Current collector current density [A.m-2]"]
        i_cc_not_zero = x_not_zero(i_cc)
        A_cc = self.param.A_cc

        self.variables.update(
            {
                "Local ECM resistance [Ohm]": pybamm.sign(i_cc)
                * v_ecm
                / (i_cc_not_zero * A_cc),
            }
        )

        # Cut-off voltage
        self.events.append(
            pybamm.Event(
                "Minimum voltage [V]",
                V - self.param.voltage_low_cut,
                pybamm.EventType.TERMINATION,
            )
        )
        self.events.append(
            pybamm.Event(
                "Maximum voltage [V]",
                self.param.voltage_high_cut - V,
                pybamm.EventType.TERMINATION,
            )
        )

        # Cut-off open-circuit voltage (for event switch with casadi 'fast with events'
        # mode)
        tol = 0.1
        self.events.append(
            pybamm.Event(
                "Minimum voltage switch [V]",
                V - (self.param.voltage_low_cut - tol),
                pybamm.EventType.SWITCH,
            )
        )
        self.events.append(
            pybamm.Event(
                "Maximum voltage switch [V]",
                V - (self.param.voltage_high_cut + tol),
                pybamm.EventType.SWITCH,
            )
        )

        # Power and resistance
        I = self.variables["Current [A]"]
        I_not_zero = x_not_zero(I)
        self.variables.update(
            {
                "Terminal power [W]": I * V,
                "Power [W]": I * V,
                "Resistance [Ohm]": pybamm.sign(I) * V / I_not_zero,
            }
        )

    def set_degradation_variables(self):
        """
        Set variables that quantify degradation.
        This function is overriden by the base battery models
        """
        pass

    def set_soc_variables(self):
        """
        Set variables relating to the state of charge.
        This function is overriden by the base battery models
        """
        pass

    def save_model(self, filename=None, mesh=None, variables=None):
        """
        Write out a discretised model to a JSON file

        Parameters
        ----------
        filename: str, optional
        The desired name of the JSON file. If no name is provided, one will be created
        based on the model name, and the current datetime.
        """
        if variables and not mesh:
            raise ValueError(
                "Serialisation: Please provide the mesh if variables are required"
            )

        Serialise().save_model(self, filename=filename, mesh=mesh, variables=variables)<|MERGE_RESOLUTION|>--- conflicted
+++ resolved
@@ -530,7 +530,6 @@
                     "Lithium plating porosity change not yet supported for particle-size"
                     " distributions."
                 )
-<<<<<<< HEAD
             if options["SEI porosity change"] == "true":
                 raise NotImplementedError(
                     "SEI porosity change submodels do not yet support particle-size "
@@ -539,11 +538,9 @@
             if options["lithium plating porosity change"] == "true":
                 raise NotImplementedError(
                     "Lithium plating porosity change submodels do not yet support particle-size "
-=======
             if options["heat of mixing"] != "false":
                 raise NotImplementedError(
                     "Heat of mixing submodels do not yet support particle-size "
->>>>>>> c64b48a6
                     "distributions."
                 )
             if options["particle"] in ["quadratic profile", "quartic profile"]:

<<<<<<< HEAD
# Unreleased

## Features

-   Added cylindrical geometry and finite volume method ([#1824](https://github.com/pybamm-team/PyBaMM/pull/1824))

## Bug fixes

## Breaking changes
=======
# [Unreleased](https://github.com/pybamm-team/PyBaMM/)

## Bug fixes

-   Experiments can be set to terminate when a voltage is reached (across all steps) ([#1832](https://github.com/pybamm-team/PyBaMM/pull/1832))
-   Fixed bug in expression tree simplification ([#1831](https://github.com/pybamm-team/PyBaMM/pull/1831))
-   Solid tortuosity is now correctly calculated with Bruggeman coefficient of the respective electrode ([#1773](https://github.com/pybamm-team/PyBaMM/pull/1773))
>>>>>>> 603fad84

# [v21.11](https://github.com/pybamm-team/PyBaMM/tree/v21.11) - 2021-11-30

## Features

-   The name of a parameter set can be passed to `ParameterValues` as a string, e.g. `ParameterValues("Chen2020")` ([#1822](https://github.com/pybamm-team/PyBaMM/pull/1822))
-   Added submodels for interface utilisation ([#1821](https://github.com/pybamm-team/PyBaMM/pull/1821))
-   Reformatted SEI growth models into a single submodel with conditionals ([#1808](https://github.com/pybamm-team/PyBaMM/pull/1808))
-   Stress-induced diffusion is now a separate model option instead of being automatically included when using the particle mechanics submodels ([#1797](https://github.com/pybamm-team/PyBaMM/pull/1797))
-   `Experiment`s with drive cycles can be solved ([#1793](https://github.com/pybamm-team/PyBaMM/pull/1793))
-   Added surface area to volume ratio as a factor to the SEI equations ([#1790](https://github.com/pybamm-team/PyBaMM/pull/1790))
-   Half-cell SPM and SPMe have been implemented ([#1731](https://github.com/pybamm-team/PyBaMM/pull/1731))

## Bug fixes

-   Fixed `sympy` operators for `Arctan` and `Exponential` ([#1786](https://github.com/pybamm-team/PyBaMM/pull/1786))
-   Fixed finite volume discretization in spherical polar coordinates ([#1782](https://github.com/pybamm-team/PyBaMM/pull/1782))
-   Fixed bug when using `Experiment` with a pouch cell model ([#1707](https://github.com/pybamm-team/PyBaMM/pull/1707))
-   Fixed bug when using `Experiment` with a plating model ([#1707](https://github.com/pybamm-team/PyBaMM/pull/1707))
-   Fixed hack for potentials in the SPMe model ([#1707](https://github.com/pybamm-team/PyBaMM/pull/1707))

## Breaking changes

-   The `chemistry` keyword argument in `ParameterValues` has been deprecated. Use `ParameterValues(chem)` instead of `ParameterValues(chemistry=chem)` ([#1822](https://github.com/pybamm-team/PyBaMM/pull/1822))
-   Raise error when trying to convert an `Interpolant` with the "pchip" interpolator to CasADI ([#1791](https://github.com/pybamm-team/PyBaMM/pull/1791))
-   Raise error if `Concatenation` is used directly with `Variable` objects (`concatenation` should be used instead) ([#1789](https://github.com/pybamm-team/PyBaMM/pull/1789))
-   Made jax, jaxlib and the PyBaMM JaxSolver optional ([#1767](https://github.com/pybamm-team/PyBaMM/pull/1767))

# [v21.10](https://github.com/pybamm-team/PyBaMM/tree/v21.10) - 2021-10-31

## Features

-   Summary variables can now be user-determined ([#1760](https://github.com/pybamm-team/PyBaMM/pull/1760))
-   Added `all_first_states` to the `Solution` object for a simulation with experiment ([#1759](https://github.com/pybamm-team/PyBaMM/pull/1759))
-   Added a new method (`create_gif`) in `QuickPlot`, `Simulation` and `BatchStudy` to create a GIF of a simulation ([#1754](https://github.com/pybamm-team/PyBaMM/pull/1754))
-   Added more examples for the `BatchStudy` class ([#1747](https://github.com/pybamm-team/PyBaMM/pull/1747))
-   SEI models can now be included in the half-cell model ([#1705](https://github.com/pybamm-team/PyBaMM/pull/1705))

## Bug fixes

-   Half-cell model and lead-acid models can now be simulated with `Experiment`s ([#1759](https://github.com/pybamm-team/PyBaMM/pull/1759))
-   Removed in-place modification of the solution objects by `QuickPlot` ([#1747](https://github.com/pybamm-team/PyBaMM/pull/1747))
-   Fixed vector-vector multiplication bug that was causing errors in the SPM with constant voltage or power ([#1735](https://github.com/pybamm-team/PyBaMM/pull/1735))

# [v21.9](https://github.com/pybamm-team/PyBaMM/tree/v21.9) - 2021-09-30

## Features

-   Added thermal parameters (thermal conductivity, specific heat, etc.) to the `Ecker2015` parameter set from Zhao et al. (2018) and Hales et al. (2019) ([#1683](https://github.com/pybamm-team/PyBaMM/pull/1683))
-   Added `plot_summary_variables` to plot and compare summary variables ([#1678](https://github.com/pybamm-team/PyBaMM/pull/1678))
-   The DFN model can now be used directly (instead of `BasicDFNHalfCell`) to simulate a half-cell ([#1600](https://github.com/pybamm-team/PyBaMM/pull/1600))

## Breaking changes

-   Dropped support for Python 3.6 ([#1696](https://github.com/pybamm-team/PyBaMM/pull/1696))
-   The substring 'negative electrode' has been removed from variables related to SEI and lithium plating (e.g. 'Total negative electrode SEI thickness [m]' replaced by 'Total SEI thickness [m]') ([#1654](https://github.com/pybamm-team/PyBaMM/pull/1654))

# [v21.08](https://github.com/pybamm-team/PyBaMM/tree/v21.08) - 2021-08-26

This release introduces:
- the switch to calendar versioning: from now on we will use year.month version number
- sensitivity analysis of solutions with respect to input parameters
- several new models, including many-particle and state-of-health models
- improvement on how CasADI solver's handle events, including a new "fast with events" mode
- several other new features, optimizations, and bug fixes, summarized below

## Features

-   Added submodels and functionality for particle-size distributions in the DFN model, including an
example notebook ([#1602](https://github.com/pybamm-team/PyBaMM/pull/1602))
-   Added UDDS and WLTC drive cycles  ([#1601](https://github.com/pybamm-team/PyBaMM/pull/1601))
-   Added LG M50 (NMC811 and graphite + SiOx) parameter set from O'Regan 2021 ([#1594](https://github.com/pybamm-team/PyBaMM/pull/1594))
-   `pybamm.base_solver.solve` function can take a list of input parameters to calculate the sensitivities of the solution with respect to. Alternatively, it can be set  to `True` to calculate the sensitivities for all input parameters ([#1552](https://github.com/pybamm-team/PyBaMM/pull/1552))
-   Added capability for `quaternary` domains (in addition to `primary`, `secondary` and `tertiary`), increasing the maximum number of domains that a `Symbol` can have to 4. ([#1580](https://github.com/pybamm-team/PyBaMM/pull/1580))
-   Tabs can now be placed at the bottom of the cell in 1+1D thermal models ([#1581](https://github.com/pybamm-team/PyBaMM/pull/1581))
-   Added temperature dependence on electrode electronic conductivity ([#1570](https://github.com/pybamm-team/PyBaMM/pull/1570))
-   `pybamm.base_solver.solve` function can take a list of input parameters to calculate the sensitivities of the solution with respect to. Alternatively, it can be set  to `True` to calculate the sensitivities for all input parameters ([#1552](https://github.com/pybamm-team/PyBaMM/pull/1552))
-   Added a new lithium-ion model `MPM` or Many-Particle Model, with a distribution of particle sizes in each electrode. ([#1529](https://github.com/pybamm-team/PyBaMM/pull/1529))
-   Added 2 new submodels for lithium transport in a size distribution of electrode particles: Fickian diffusion (`FickianSingleSizeDistribution`) and uniform concentration profile (`FastSingleSizeDistribution`). ([#1529](https://github.com/pybamm-team/PyBaMM/pull/1529))
-   Added a "particle size" domain to the default lithium-ion geometry, including plotting capabilities (`QuickPlot`) and processing of variables (`ProcessedVariable`). ([#1529](https://github.com/pybamm-team/PyBaMM/pull/1529))
-   Added fitted expressions for OCPs for the Chen2020 parameter set ([#1526](https://github.com/pybamm-team/PyBaMM/pull/1497))
-   Added `initial_soc` argument to `Simualtion.solve` for specifying the initial SOC when solving a model ([#1512](https://github.com/pybamm-team/PyBaMM/pull/1512))
-   Added `print_name` to some symbols ([#1495](https://github.com/pybamm-team/PyBaMM/pull/1495), [#1497](https://github.com/pybamm-team/PyBaMM/pull/1497))
-   Added Base Parameters class and SymPy in dependencies ([#1495](https://github.com/pybamm-team/PyBaMM/pull/1495))
-   Added a new "reaction-driven" model for LAM from Reniers et al (2019) ([#1490](https://github.com/pybamm-team/PyBaMM/pull/1490))
-   Some features ("loss of active material" and "particle mechanics") can now be specified separately for the negative electrode and positive electrode by passing a 2-tuple ([#1490](https://github.com/pybamm-team/PyBaMM/pull/1490))
-   `plot` and `plot2D` now take and return a matplotlib Axis to allow for easier customization ([#1472](https://github.com/pybamm-team/PyBaMM/pull/1472))
-   `ParameterValues.evaluate` can now return arrays to allow function parameters to be easily evaluated ([#1472](https://github.com/pybamm-team/PyBaMM/pull/1472))
-   Added option to save only specific cycle numbers when simulating an `Experiment` ([#1459](https://github.com/pybamm-team/PyBaMM/pull/1459))
-   Added capacity-based termination conditions when simulating an `Experiment` ([#1459](https://github.com/pybamm-team/PyBaMM/pull/1459))
-   Added "summary variables" to track degradation over several cycles ([#1459](https://github.com/pybamm-team/PyBaMM/pull/1459))
-   Added `ElectrodeSOH` model for calculating capacities and stoichiometric limits ([#1459](https://github.com/pybamm-team/PyBaMM/pull/1459))
-   Added Batch Study class ([#1455](https://github.com/pybamm-team/PyBaMM/pull/1455))
-   Added `ConcatenationVariable`, which is automatically created when variables are concatenated ([#1453](https://github.com/pybamm-team/PyBaMM/pull/1453))
-   Added "fast with events" mode for the CasADi solver, which solves a model and finds events more efficiently than "safe" mode. As of PR #1450 this feature is still being tested and "safe" mode remains the default ([#1450](https://github.com/pybamm-team/PyBaMM/pull/1450))

## Optimizations

-   Models that mostly use x-averaged quantities (SPM and SPMe) now use x-averaged degradation models ([#1490](https://github.com/pybamm-team/PyBaMM/pull/1490))
-   Improved how the CasADi solver's "safe" mode finds events ([#1450](https://github.com/pybamm-team/PyBaMM/pull/1450))
-   Perform more automatic simplifications of the expression tree ([#1449](https://github.com/pybamm-team/PyBaMM/pull/1449))
-   Reduce time taken to hash a sparse `Matrix` object ([#1449](https://github.com/pybamm-team/PyBaMM/pull/1449))

## Bug fixes

-   Fixed bug with `load_function` ([#1675](https://github.com/pybamm-team/PyBaMM/pull/1675))
-   Updated documentation to include some previously missing functions, such as `erf` and `tanh` ([#1628](https://github.com/pybamm-team/PyBaMM/pull/1628))
-   Fixed reading citation file without closing ([#1620](https://github.com/pybamm-team/PyBaMM/pull/1620))
-   Porosity variation for SEI and plating models is calculated from the film thickness rather than from a separate ODE ([#1617](https://github.com/pybamm-team/PyBaMM/pull/1617))
-   Fixed a bug where the order of the indexing for the entries of variables discretised using FEM was incorrect ([#1556](https://github.com/pybamm-team/PyBaMM/pull/1556))
-   Fix broken module import for spyder when running a script twice ([#1555](https://github.com/pybamm-team/PyBaMM/pull/1555))
-   Fixed ElectrodeSOH model for multi-dimensional simulations ([#1548](https://github.com/pybamm-team/PyBaMM/pull/1548))
-   Removed the overly-restrictive check "each variable in the algebraic eqn keys must appear in the eqn" ([#1510](https://github.com/pybamm-team/PyBaMM/pull/1510))
-   Made parameters importable through pybamm ([#1475](https://github.com/pybamm-team/PyBaMM/pull/1475))

## Breaking changes

-   Refactored the `particle` submodel module, with the models having no size distribution now found in `particle.no_distribution`, and those with a size distribution in `particle.size_distribution`. Renamed submodels to indicate the transport model (Fickian diffusion, polynomial profile) and if they are "x-averaged". E.g., `FickianManyParticles` and `FickianSingleParticle` are now `no_distribution.FickianDiffusion` and `no_distribution.XAveragedFickianDiffusion` ([#1602](https://github.com/pybamm-team/PyBaMM/pull/1602))
-   Changed sensitivity API. Removed `ProcessedSymbolicVariable`, all sensitivity now handled within the solvers and `ProcessedVariable` ()  ([#1552](https://github.com/pybamm-team/PyBaMM/pull/1552))
-   The `Yang2017` parameter set has been removed as the complete parameter set is not publicly available in the literature ([#1577](https://github.com/pybamm-team/PyBaMM/pull/1577))
-   Changed how options are specified for the "loss of active material" and "particle cracking" submodels. "loss of active material" can now be one of "none", "stress-driven", or "reaction-driven", or a 2-tuple for different options in negative and positive electrode. Similarly "particle cracking" (now called "particle mechanics") can now be "none", "swelling only", "swelling and cracking", or a 2-tuple ([#1490](https://github.com/pybamm-team/PyBaMM/pull/1490))
-   Changed the variable in the full diffusion model from "Electrolyte concentration" to "Porosity times concentration" ([#1476](https://github.com/pybamm-team/PyBaMM/pull/1476))
-   Renamed `lithium-ion` folder to `lithium_ion` and `lead-acid` folder to `lead_acid` in parameters ([#1464](https://github.com/pybamm-team/PyBaMM/pull/1464))

# [v0.4.0](https://github.com/pybamm-team/PyBaMM/tree/v0.4.0) - 2021-03-28

This release introduces:
- several new models, including reversible and irreversible plating submodels, submodels for loss of active material, Yang et al.'s (2017) coupled SEI/plating/pore clogging model, and the Newman-Tobias model
- internal optimizations for solving models, particularly for simulating experiments, with more accurate event detection and more efficient numerical methods and post-processing
- parallel solutions of a model with different inputs
- a cleaner installation process for Mac when installing from PyPI, no longer requiring a Homebrew installation of Sundials
- improved plotting functionality, including adding a new 'voltage component' plot
- several other new features, optimizations, and bug fixes, summarized below

## Features
-   Added `NewmanTobias` li-ion battery model ([#1423](https://github.com/pybamm-team/PyBaMM/pull/1423))
-   Added `plot_voltage_components` to easily plot the component overpotentials that make up the voltage ([#1419](https://github.com/pybamm-team/PyBaMM/pull/1419))
-   Made `QuickPlot` more customizable and added an example ([#1419](https://github.com/pybamm-team/PyBaMM/pull/1419))
-   `Solution` objects can now be created by stepping *different* models ([#1408](https://github.com/pybamm-team/PyBaMM/pull/1408))
-   Added Yang et al 2017 model that couples irreversible lithium plating, SEI growth and change in porosity which produces a transition from linear to nonlinear degradation pattern of lithium-ion battery over extended cycles([#1398](https://github.com/pybamm-team/PyBaMM/pull/1398))
-   Added support for Python 3.9 and dropped support for Python 3.6. Python 3.6 may still work but is now untested ([#1370](https://github.com/pybamm-team/PyBaMM/pull/1370))
-   Added the electrolyte overpotential and Ohmic losses for full conductivity, including surface form ([#1350](https://github.com/pybamm-team/PyBaMM/pull/1350))
-   Added functionality to `Citations` to print formatted citations ([#1340](https://github.com/pybamm-team/PyBaMM/pull/1340))
-   Updated the way events are handled in `CasadiSolver` for more accurate event location ([#1328](https://github.com/pybamm-team/PyBaMM/pull/1328))
-   Added error message if initial conditions are outside the bounds of a variable ([#1326](https://github.com/pybamm-team/PyBaMM/pull/1326))
-   Added temperature dependence to density, heat capacity and thermal conductivity ([#1323](https://github.com/pybamm-team/PyBaMM/pull/1323))
-   Added temperature dependence to the transference number (`t_plus`) ([#1317](https://github.com/pybamm-team/PyBaMM/pull/1317))
-   Added new functionality for `Interpolant` ([#1312](https://github.com/pybamm-team/PyBaMM/pull/1312))
-   Added option to express experiments (and extract solutions) in terms of cycles of operating condition ([#1309](https://github.com/pybamm-team/PyBaMM/pull/1309))
-   The event time and state are now returned as part of `Solution.t` and `Solution.y` so that the event is accurately captured in the returned solution ([#1300](https://github.com/pybamm-team/PyBaMM/pull/1300))
-   Added reversible and irreversible lithium plating models ([#1287](https://github.com/pybamm-team/PyBaMM/pull/1287))
-   Reformatted the `BasicDFNHalfCell` to be consistent with the other models ([#1282](https://github.com/pybamm-team/PyBaMM/pull/1282))
-   Added option to make the total interfacial current density a state ([#1280](https://github.com/pybamm-team/PyBaMM/pull/1280))
-   Added functionality to initialize a model using the solution from another model ([#1278](https://github.com/pybamm-team/PyBaMM/pull/1278))
-   Added submodels for active material ([#1262](https://github.com/pybamm-team/PyBaMM/pull/1262))
-   Updated solvers' method `solve()` so it can take a list of inputs dictionaries as the `inputs` keyword argument. In this case the model is solved for each input set in the list, and a list of solutions mapping the set of inputs to the solutions is returned. Note that `solve()` can still take a single dictionary as the `inputs` keyword argument. In this case the behaviour is unchanged compared to previous versions.([#1261](https://github.com/pybamm-team/PyBaMM/pull/1261))
-   Added composite surface form electrolyte models: `CompositeDifferential` and `CompositeAlgebraic` ([#1207](https://github.com/pybamm-team/PyBaMM/issues/1207))

## Optimizations

-   Improved the way an `Experiment` is simulated to reduce solve time (at the cost of slightly higher set-up time) ([#1408](https://github.com/pybamm-team/PyBaMM/pull/1408))
-   Add script and workflow to automatically update parameter_sets.py docstrings ([#1371](https://github.com/pybamm-team/PyBaMM/pull/1371))
-   Add URLs checker in workflows ([#1347](https://github.com/pybamm-team/PyBaMM/pull/1347))
-   The `Solution` class now only creates the concatenated `y` when the user asks for it. This is an optimization step as the concatenation can be slow, especially with larger experiments ([#1331](https://github.com/pybamm-team/PyBaMM/pull/1331))
-   If solver method `solve()` is passed a list of inputs as the `inputs` keyword argument, the resolution of the model for each input set is spread across several Python processes, usually running in parallel on different processors. The default number of processes is the number of processors available. `solve()` takes a new keyword argument `nproc` which can be used to set this number a manually.
-   Variables are now post-processed using CasADi ([#1316](https://github.com/pybamm-team/PyBaMM/pull/1316))
-   Operations such as `1*x` and `0+x` now directly return `x` ([#1252](https://github.com/pybamm-team/PyBaMM/pull/1252))

## Bug fixes

-   Fixed a bug on the boundary conditions of `FickianSingleParticle` and `FickianManyParticles` to ensure mass is conserved ([#1421](https://github.com/pybamm-team/PyBaMM/pull/1421))
-   Fixed a bug where the `PolynomialSingleParticle` submodel gave incorrect results with "dimensionality" equal to 2 ([#1411](https://github.com/pybamm-team/PyBaMM/pull/1411))
-   Fixed a bug where volume averaging in 0D gave the wrong result ([#1411](https://github.com/pybamm-team/PyBaMM/pull/1411))
-   Fixed a sign error in the positive electrode ohmic losses ([#1407](https://github.com/pybamm-team/PyBaMM/pull/1407))
-   Fixed the formulation of the EC reaction SEI model ([#1397](https://github.com/pybamm-team/PyBaMM/pull/1397))
-   Simulations now stop when an experiment becomes infeasible ([#1395](https://github.com/pybamm-team/PyBaMM/pull/1395))
-   Added a check for domains in `Concatenation` ([#1368](https://github.com/pybamm-team/PyBaMM/pull/1368))
-   Differentiation now works even when the differentiation variable is a constant ([#1294](https://github.com/pybamm-team/PyBaMM/pull/1294))
-   Fixed a bug where the event time and state were no longer returned as part of the solution ([#1344](https://github.com/pybamm-team/PyBaMM/pull/1344))
-   Fixed a bug in `CasadiSolver` safe mode which crashed when there were extrapolation events but no termination events ([#1321](https://github.com/pybamm-team/PyBaMM/pull/1321))
-   When an `Interpolant` is extrapolated an error is raised for `CasadiSolver` (and a warning is raised for the other solvers) ([#1315](https://github.com/pybamm-team/PyBaMM/pull/1315))
-   Fixed `Simulation` and `model.new_copy` to fix a bug where changes to the model were overwritten ([#1278](https://github.com/pybamm-team/PyBaMM/pull/1278))

## Breaking changes

-   Removed `Simplification` class and `.simplify()` function ([#1369](https://github.com/pybamm-team/PyBaMM/pull/1369))
-   All example notebooks in PyBaMM's GitHub repository must now include the command `pybamm.print_citations()`, otherwise the tests will fail. This is to encourage people to use this command to cite the relevant papers ([#1340](https://github.com/pybamm-team/PyBaMM/pull/1340))
-   Notation has been homogenised to use positive and negative electrode (instead of cathode and anode). This applies to the parameter folders (now called `'positive_electrodes'` and `'negative_electrodes'`) and the options of `active_material` and `particle_cracking` submodels (now called `'positive'` and `'negative'`) ([#1337](https://github.com/pybamm-team/PyBaMM/pull/1337))
-   `Interpolant` now takes `x` and `y` instead of a single `data` entry ([#1312](https://github.com/pybamm-team/PyBaMM/pull/1312))
-   Boolean model options ('sei porosity change', 'convection') must now be given in string format ('true' or 'false' instead of True or False) ([#1280](https://github.com/pybamm-team/PyBaMM/pull/1280))
-   Operations such as `1*x` and `0+x` now directly return `x`. This can be bypassed by explicitly creating the binary operators, e.g. `pybamm.Multiplication(1, x)` ([#1252](https://github.com/pybamm-team/PyBaMM/pull/1252))
-   `'Cell capacity [A.h]'` has been renamed to `'Nominal cell capacity [A.h]'`. `'Cell capacity [A.h]'` will be deprecated in the next release. ([#1352](https://github.com/pybamm-team/PyBaMM/pull/1352))

# [v0.3.0](https://github.com/pybamm-team/PyBaMM/tree/v0.3.0) - 2020-12-01

This release introduces a new aging model for particle mechanics, a new reduced-order model (TSPMe), and a parameter set for A123 LFP cells. Additionally, there have been several backend optimizations to speed up model creation and solving, and other minor features and bug fixes.

## Features

-   Added a submodel for particle mechanics ([#1232](https://github.com/pybamm-team/PyBaMM/pull/1232))
-   Added a notebook on how to speed up the solver and handle instabilities ([#1223](https://github.com/pybamm-team/PyBaMM/pull/1223))
-   Improve string printing of `BinaryOperator`, `Function`, and `Concatenation` objects ([#1223](https://github.com/pybamm-team/PyBaMM/pull/1223))
-   Added `Solution.integration_time`, which is the time taken just by the integration subroutine, without extra setups ([#1223](https://github.com/pybamm-team/PyBaMM/pull/1223))
-   Added parameter set for an A123 LFP cell ([#1209](https://github.com/pybamm-team/PyBaMM/pull/1209))
-   Added variables related to equivalent circuit models ([#1204](https://github.com/pybamm-team/PyBaMM/pull/1204))
-   Added the `Integrated` electrolyte conductivity submodel ([#1188](https://github.com/pybamm-team/PyBaMM/pull/1188))
-   Added an example script to check conservation of lithium ([#1186](https://github.com/pybamm-team/PyBaMM/pull/1186))
-   Added `erf` and `erfc` functions ([#1184](https://github.com/pybamm-team/PyBaMM/pull/1184))

## Optimizations

-   Add (optional) smooth approximations for the `Minimum`, `Maximum`, `Heaviside`, and `AbsoluteValue` operators ([#1223](https://github.com/pybamm-team/PyBaMM/pull/1223))
-   Avoid unnecessary repeated computations in the solvers ([#1222](https://github.com/pybamm-team/PyBaMM/pull/1222))
-   Rewrite `Symbol.is_constant` to be more efficient ([#1222](https://github.com/pybamm-team/PyBaMM/pull/1222))
-   Cache shape and size calculations ([#1222](https://github.com/pybamm-team/PyBaMM/pull/1222))
-   Only instantiate the geometric, electrical and thermal parameter classes once ([#1222](https://github.com/pybamm-team/PyBaMM/pull/1222))

## Bug fixes

-   Quickplot now works when timescale or lengthscale is a function of an input parameter ([#1234](https://github.com/pybamm-team/PyBaMM/pull/1234))
-   Fix bug that was slowing down creation of the EC reaction SEI submodel ([#1227](https://github.com/pybamm-team/PyBaMM/pull/1227))
-   Add missing separator thermal parameters for the Ecker parameter set ([#1226](https://github.com/pybamm-team/PyBaMM/pull/1226))
-   Make sure simulation solves when evaluated timescale is a function of an input parameter ([#1218](https://github.com/pybamm-team/PyBaMM/pull/1218))
-   Raise error if saving to MATLAB with variable names that MATLAB can't read, and give option of providing alternative variable names ([#1206](https://github.com/pybamm-team/PyBaMM/pull/1206))
-   Raise error if the boundary condition at the origin in a spherical domain is other than no-flux ([#1175](https://github.com/pybamm-team/PyBaMM/pull/1175))
-   Fix boundary conditions at r = 0 for Creating Models notebooks ([#1173](https://github.com/pybamm-team/PyBaMM/pull/1173))

## Breaking changes

-    The parameters "Positive/Negative particle distribution in x" and "Positive/Negative surface area to volume ratio distribution in x" have been deprecated. Instead, users can provide "Positive/Negative particle radius [m]" and "Positive/Negative surface area to volume ratio [m-1]" directly as functions of through-cell position (x [m]) ([#1237](https://github.com/pybamm-team/PyBaMM/pull/1237))

# [v0.2.4](https://github.com/pybamm-team/PyBaMM/tree/v0.2.4) - 2020-09-07

This release adds new operators for more complex models, some basic sensitivity analysis, and a spectral volumes spatial method, as well as some small bug fixes.

## Features

-   Added variables which track the total amount of lithium in the system ([#1136](https://github.com/pybamm-team/PyBaMM/pull/1136))
-   Added `Upwind` and `Downwind` operators for convection ([#1134](https://github.com/pybamm-team/PyBaMM/pull/1134))
-   Added Getting Started notebook on solver options and changing the mesh. Also added a notebook detailing the different thermal options, and a notebook explaining the steps that occur behind the scenes in the `Simulation` class ([#1131](https://github.com/pybamm-team/PyBaMM/pull/1131))
-   Added particle submodel that use a polynomial approximation to the concentration within the electrode particles ([#1130](https://github.com/pybamm-team/PyBaMM/pull/1130))
-   Added `Modulo`, `Floor` and `Ceiling` operators ([#1121](https://github.com/pybamm-team/PyBaMM/pull/1121))
-   Added DFN model for a half cell ([#1121](https://github.com/pybamm-team/PyBaMM/pull/1121))
-   Automatically compute surface area to volume ratio based on particle shape for li-ion models ([#1120](https://github.com/pybamm-team/PyBaMM/pull/1120))
-   Added "R-averaged particle concentration" variables ([#1118](https://github.com/pybamm-team/PyBaMM/pull/1118))
-   Added support for sensitivity calculations to the casadi solver ([#1109](https://github.com/pybamm-team/PyBaMM/pull/1109))
-   Added support for index 1 semi-explicit dae equations and sensitivity calculations to JAX BDF solver ([#1107](https://github.com/pybamm-team/PyBaMM/pull/1107))
-   Allowed keyword arguments to be passed to `Simulation.plot()` ([#1099](https://github.com/pybamm-team/PyBaMM/pull/1099))
-   Added the Spectral Volumes spatial method and the submesh that it works with ([#900](https://github.com/pybamm-team/PyBaMM/pull/900))

## Bug fixes

-   Fixed bug where some parameters were not being set by the `EcReactionLimited` SEI model ([#1136](https://github.com/pybamm-team/PyBaMM/pull/1136))
-   Fixed bug on electrolyte potential for `BasicDFNHalfCell` ([#1133](https://github.com/pybamm-team/PyBaMM/pull/1133))
-   Fixed `r_average` to work with `SecondaryBroadcast` ([#1118](https://github.com/pybamm-team/PyBaMM/pull/1118))
-   Fixed finite volume discretisation of spherical integrals ([#1118](https://github.com/pybamm-team/PyBaMM/pull/1118))
-   `t_eval` now gets changed to a `linspace` if a list of length 2 is passed ([#1113](https://github.com/pybamm-team/PyBaMM/pull/1113))
-   Fixed bug when setting a function with an `InputParameter` ([#1111](https://github.com/pybamm-team/PyBaMM/pull/1111))

## Breaking changes

-   The "fast diffusion" particle option has been renamed "uniform profile" ([#1130](https://github.com/pybamm-team/PyBaMM/pull/1130))
-   The modules containing standard parameters are now classes so they can take options
(e.g. `standard_parameters_lithium_ion` is now `LithiumIonParameters`) ([#1120](https://github.com/pybamm-team/PyBaMM/pull/1120))
-   Renamed `quick_plot_vars` to `output_variables` in `Simulation` to be consistent with `QuickPlot`. Passing `quick_plot_vars` to `Simulation.plot()` has been deprecated and `output_variables` should be passed instead ([#1099](https://github.com/pybamm-team/PyBaMM/pull/1099))

# [v0.2.3](https://github.com/pybamm-team/PyBaMM/tree/v0.2.3) - 2020-07-01

This release enables the use of [Google Colab](https://colab.research.google.com/github/pybamm-team/PyBaMM/blob/main/) for running example notebooks, and adds some small new features and bug fixes.

## Features

-   Added JAX evaluator, and ODE solver ([#1038](https://github.com/pybamm-team/PyBaMM/pull/1038))
-   Reformatted Getting Started notebooks ([#1083](https://github.com/pybamm-team/PyBaMM/pull/1083))
-   Reformatted Landesfeind electrolytes ([#1064](https://github.com/pybamm-team/PyBaMM/pull/1064))
-   Adapted examples to be run in Google Colab ([#1061](https://github.com/pybamm-team/PyBaMM/pull/1061))
-   Added some new solvers for algebraic models ([#1059](https://github.com/pybamm-team/PyBaMM/pull/1059))
-   Added `length_scales` attribute to models ([#1058](https://github.com/pybamm-team/PyBaMM/pull/1058))
-   Added averaging in secondary dimensions ([#1057](https://github.com/pybamm-team/PyBaMM/pull/1057))
-   Added SEI reaction based on Yang et. al. 2017 and reduction in porosity ([#1009](https://github.com/pybamm-team/PyBaMM/issues/1009))

## Optimizations

-   Reformatted CasADi "safe" mode to deal with events better ([#1089](https://github.com/pybamm-team/PyBaMM/pull/1089))

## Bug fixes

-   Fixed a bug in `InterstitialDiffusionLimited` ([#1097](https://github.com/pybamm-team/PyBaMM/pull/1097))
-   Fixed `Simulation` to keep different copies of the model so that parameters can be changed between simulations ([#1090](https://github.com/pybamm-team/PyBaMM/pull/1090))
-   Fixed `model.new_copy()` to keep custom submodels ([#1090](https://github.com/pybamm-team/PyBaMM/pull/1090))
-   2D processed variables can now be evaluated at the domain boundaries ([#1088](https://github.com/pybamm-team/PyBaMM/pull/1088))
-   Update the default variable points to better capture behaviour in the solid particles in li-ion models ([#1081](https://github.com/pybamm-team/PyBaMM/pull/1081))
-   Fix `QuickPlot` to display variables discretised by FEM (in y-z) properly ([#1078](https://github.com/pybamm-team/PyBaMM/pull/1078))
-   Add length scales to `EffectiveResistance` models ([#1071](https://github.com/pybamm-team/PyBaMM/pull/1071))
-   Allowed for pybamm functions exp, sin, cos, sqrt to be used in expression trees that
    are converted to casadi format ([#1067](https://github.com/pybamm-team/PyBaMM/pull/1067))
-   Fix a bug where variables that depend on y and z were transposed in `QuickPlot` ([#1055](https://github.com/pybamm-team/PyBaMM/pull/1055))

## Breaking changes

-   `Simulation.specs` and `Simulation.set_defaults` have been deprecated. Users should create a new `Simulation` object for each different case instead ([#1090](https://github.com/pybamm-team/PyBaMM/pull/1090))
-   The solution times `t_eval` must now be provided to `Simulation.solve()` when not using an experiment or prescribing the current using drive cycle data ([#1086](https://github.com/pybamm-team/PyBaMM/pull/1086))

# [v0.2.2](https://github.com/pybamm-team/PyBaMM/tree/v0.2.2) - 2020-06-01

New SEI models, simplification of submodel structure, as well as optimisations and general bug fixes.

## Features

-   Reformatted `Geometry` and `Mesh` classes ([#1032](https://github.com/pybamm-team/PyBaMM/pull/1032))
-   Added arbitrary geometry to the lumped thermal model ([#718](https://github.com/pybamm-team/PyBaMM/issues/718))
-   Allowed `ProcessedVariable` to handle cases where `len(solution.t)=1` ([#1020](https://github.com/pybamm-team/PyBaMM/pull/1020))
-   Added `BackwardIndefiniteIntegral` symbol ([#1014](https://github.com/pybamm-team/PyBaMM/pull/1014))
-   Added `plot` and `plot2D` to enable easy plotting of `pybamm.Array` objects ([#1008](https://github.com/pybamm-team/PyBaMM/pull/1008))
-   Updated effective current collector models and added example notebook ([#1007](https://github.com/pybamm-team/PyBaMM/pull/1007))
-   Added SEI film resistance as an option ([#994](https://github.com/pybamm-team/PyBaMM/pull/994))
-   Added `parameters` attribute to `pybamm.BaseModel` and `pybamm.Geometry` that lists all of the required parameters ([#993](https://github.com/pybamm-team/PyBaMM/pull/993))
-   Added tab, edge, and surface cooling ([#965](https://github.com/pybamm-team/PyBaMM/pull/965))
-   Added functionality to solver to automatically discretise a 0D model ([#947](https://github.com/pybamm-team/PyBaMM/pull/947))
-   Added sensitivity to `CasadiAlgebraicSolver` ([#940](https://github.com/pybamm-team/PyBaMM/pull/940))
-   Added `ProcessedSymbolicVariable` class, which can handle symbolic variables (i.e. variables for which the inputs are symbolic) ([#940](https://github.com/pybamm-team/PyBaMM/pull/940))
-   Made `QuickPlot` compatible with Google Colab ([#935](https://github.com/pybamm-team/PyBaMM/pull/935))
-   Added `BasicFull` model for lead-acid ([#932](https://github.com/pybamm-team/PyBaMM/pull/932))
-   Added 'arctan' function  ([#973](https://github.com/pybamm-team/PyBaMM/pull/973))

## Optimizations

-   Implementing the use of GitHub Actions for CI ([#855](https://github.com/pybamm-team/PyBaMM/pull/855))
-   Changed default solver for DAE models to `CasadiSolver` ([#978](https://github.com/pybamm-team/PyBaMM/pull/978))
-   Added some extra simplifications to the expression tree ([#971](https://github.com/pybamm-team/PyBaMM/pull/971))
-   Changed the behaviour of "safe" mode in `CasadiSolver` ([#956](https://github.com/pybamm-team/PyBaMM/pull/956))
-   Sped up model building ([#927](https://github.com/pybamm-team/PyBaMM/pull/927))
-   Changed default solver for lead-acid to `CasadiSolver` ([#927](https://github.com/pybamm-team/PyBaMM/pull/927))

## Bug fixes

-   Fix a bug where slider plots do not update properly in notebooks ([#1041](https://github.com/pybamm-team/PyBaMM/pull/1041))
-   Fix storing and plotting external variables in the solution ([#1026](https://github.com/pybamm-team/PyBaMM/pull/1026))
-   Fix running a simulation with a model that is already discretized ([#1025](https://github.com/pybamm-team/PyBaMM/pull/1025))
-   Fix CI not triggering for PR. ([#1013](https://github.com/pybamm-team/PyBaMM/pull/1013))
-   Fix schedule testing running too often. ([#1010](https://github.com/pybamm-team/PyBaMM/pull/1010))
-   Fix doctests failing due to mismatch in unsorted output.([#990](https://github.com/pybamm-team/PyBaMM/pull/990))
-   Added extra checks when creating a model, for clearer errors ([#971](https://github.com/pybamm-team/PyBaMM/pull/971))
-   Fixed `Interpolant` ids to allow processing ([#962](https://github.com/pybamm-team/PyBaMM/pull/962))
-   Fixed a bug in the initial conditions of the potential pair model ([#954](https://github.com/pybamm-team/PyBaMM/pull/954))
-   Changed simulation attributes to assign copies rather than the objects themselves ([#952](https://github.com/pybamm-team/PyBaMM/pull/952))
-   Added default values to base model so that it works with the `Simulation` class ([#952](https://github.com/pybamm-team/PyBaMM/pull/952))
-   Fixed solver to recompute initial conditions when inputs are changed ([#951](https://github.com/pybamm-team/PyBaMM/pull/951))
-   Reformatted thermal submodels ([#938](https://github.com/pybamm-team/PyBaMM/pull/938))
-   Reformatted electrolyte submodels ([#927](https://github.com/pybamm-team/PyBaMM/pull/927))
-   Reformatted convection submodels ([#635](https://github.com/pybamm-team/PyBaMM/pull/635))

## Breaking changes

-   Geometry should no longer be given keys 'primary' or 'secondary' ([#1032](https://github.com/pybamm-team/PyBaMM/pull/1032))
-   Calls to `ProcessedVariable` objects are now made using dimensional time and space ([#1028](https://github.com/pybamm-team/PyBaMM/pull/1028))
-   For variables discretised using finite elements the result returned by calling `ProcessedVariable` is now transposed ([#1020](https://github.com/pybamm-team/PyBaMM/pull/1020))
-   Renamed "surface area density" to "surface area to volume ratio" ([#975](https://github.com/pybamm-team/PyBaMM/pull/975))
-   Replaced "reaction rate" with "exchange-current density" ([#975](https://github.com/pybamm-team/PyBaMM/pull/975))
-   Changed the implementation of reactions in submodels ([#948](https://github.com/pybamm-team/PyBaMM/pull/948))
-   Removed some inputs like `T_inf`, `R_g` and activation energies to some of the standard function parameters. This is because each of those inputs is specific to a particular function (e.g. the reference temperature at which the function was measured). To change a property such as the activation energy, users should create a new function, specifying the relevant property as a `Parameter` or `InputParameter` ([#942](https://github.com/pybamm-team/PyBaMM/pull/942))
-   The thermal option 'xyz-lumped' has been removed. The option 'thermal current collector' has also been removed ([#938](https://github.com/pybamm-team/PyBaMM/pull/938))
-   The 'C-rate' parameter has been deprecated. Use 'Current function [A]' instead. The cell capacity can be accessed as 'Cell capacity [A.h]', and used to calculate current from C-rate ([#952](https://github.com/pybamm-team/PyBaMM/pull/952))

# [v0.2.1](https://github.com/pybamm-team/PyBaMM/tree/v0.2.1) - 2020-03-31

New expression tree node types, models, parameter sets and solvers, as well as general bug fixes and new examples.

## Features

-   Store variable slices in model for inspection ([#925](https://github.com/pybamm-team/PyBaMM/pull/925))
-   Added LiNiCoO2 parameter set from Ecker et. al. ([#922](https://github.com/pybamm-team/PyBaMM/pull/922))
-   Made t_plus (optionally) a function of electrolyte concentration, and added (1 + dlnf/dlnc) to models ([#921](https://github.com/pybamm-team/PyBaMM/pull/921))
-   Added `DummySolver` for empty models ([#915](https://github.com/pybamm-team/PyBaMM/pull/915))
-   Added functionality to broadcast to edges ([#891](https://github.com/pybamm-team/PyBaMM/pull/891))
-   Reformatted and cleaned up `QuickPlot` ([#886](https://github.com/pybamm-team/PyBaMM/pull/886))
-   Added thermal effects to lead-acid models ([#885](https://github.com/pybamm-team/PyBaMM/pull/885))
-   Added a helper function for info on function parameters ([#881](https://github.com/pybamm-team/PyBaMM/pull/881))
-   Added additional notebooks showing how to create and compare models ([#877](https://github.com/pybamm-team/PyBaMM/pull/877))
-   Added `Minimum`, `Maximum` and `Sign` operators
    ([#876](https://github.com/pybamm-team/PyBaMM/pull/876))
-   Added a search feature to `FuzzyDict` ([#875](https://github.com/pybamm-team/PyBaMM/pull/875))
-   Add ambient temperature as a function of time ([#872](https://github.com/pybamm-team/PyBaMM/pull/872))
-   Added `CasadiAlgebraicSolver` for solving algebraic systems with CasADi ([#868](https://github.com/pybamm-team/PyBaMM/pull/868))
-   Added electrolyte functions from Landesfeind ([#860](https://github.com/pybamm-team/PyBaMM/pull/860))
-   Add new symbols `VariableDot`, representing the derivative of a variable wrt time,
    and `StateVectorDot`, representing the derivative of a state vector wrt time
    ([#858](https://github.com/pybamm-team/PyBaMM/issues/858))

## Bug fixes

-   Filter out discontinuities that occur after solve times
    ([#941](https://github.com/pybamm-team/PyBaMM/pull/945))
-   Fixed tight layout for QuickPlot in jupyter notebooks ([#930](https://github.com/pybamm-team/PyBaMM/pull/930))
-   Fixed bug raised if function returns a scalar ([#919](https://github.com/pybamm-team/PyBaMM/pull/919))
-   Fixed event handling in `ScipySolver` ([#905](https://github.com/pybamm-team/PyBaMM/pull/905))
-   Made input handling clearer in solvers ([#905](https://github.com/pybamm-team/PyBaMM/pull/905))
-   Updated Getting started notebook 2 ([#903](https://github.com/pybamm-team/PyBaMM/pull/903))
-   Reformatted external circuit submodels ([#879](https://github.com/pybamm-team/PyBaMM/pull/879))
-   Some bug fixes to generalize specifying models that aren't battery models, see [#846](https://github.com/pybamm-team/PyBaMM/issues/846)
-   Reformatted interface submodels to be more readable ([#866](https://github.com/pybamm-team/PyBaMM/pull/866))
-   Removed double-counted "number of electrodes connected in parallel" from simulation ([#864](https://github.com/pybamm-team/PyBaMM/pull/864))

## Breaking changes

-   Changed keyword argument `u` for inputs (when evaluating an object) to `inputs` ([#905](https://github.com/pybamm-team/PyBaMM/pull/905))
-   Removed "set external temperature" and "set external potential" options. Use "external submodels" option instead ([#862](https://github.com/pybamm-team/PyBaMM/pull/862))

# [v0.2.0](https://github.com/pybamm-team/PyBaMM/tree/v0.2.0) - 2020-02-26

This release introduces many new features and optimizations. All models can now be solved using the pip installation - in particular, the DFN can be solved in around 0.1s. Other highlights include an improved user interface, simulations of experimental protocols (GITT, CCCV, etc), new parameter sets for NCA and LGM50, drive cycles, "input parameters" and "external variables" for quickly solving models with different parameter values and coupling with external software, and general bug fixes and optimizations.

## Features

-   Added LG M50 parameter set from Chen 2020 ([#854](https://github.com/pybamm-team/PyBaMM/pull/854))
-   Changed rootfinding algorithm to CasADi, scipy.optimize.root still accessible as an option ([#844](https://github.com/pybamm-team/PyBaMM/pull/844))
-   Added capacitance effects to lithium-ion models ([#842](https://github.com/pybamm-team/PyBaMM/pull/842))
-   Added NCA parameter set ([#824](https://github.com/pybamm-team/PyBaMM/pull/824))
-   Added functionality to `Solution` that automatically gets `t_eval` from the data when simulating drive cycles and performs checks to ensure the output has the required resolution to accurately capture the input current ([#819](https://github.com/pybamm-team/PyBaMM/pull/819))
-   Added `Citations` object to print references when specific functionality is used ([#818](https://github.com/pybamm-team/PyBaMM/pull/818))
-   Updated `Solution` to allow exporting to matlab and csv formats ([#811](https://github.com/pybamm-team/PyBaMM/pull/811))
-   Allow porosity to vary in space ([#809](https://github.com/pybamm-team/PyBaMM/pull/809))
-   Added functionality to solve DAE models with non-smooth current inputs ([#808](https://github.com/pybamm-team/PyBaMM/pull/808))
-   Added functionality to simulate experiments and testing protocols ([#807](https://github.com/pybamm-team/PyBaMM/pull/807))
-   Added fuzzy string matching for parameters and variables ([#796](https://github.com/pybamm-team/PyBaMM/pull/796))
-   Changed ParameterValues to raise an error when a parameter that wasn't previously defined is updated ([#796](https://github.com/pybamm-team/PyBaMM/pull/796))
-   Added some basic models (BasicSPM and BasicDFN) in order to clearly demonstrate the PyBaMM model structure for battery models ([#795](https://github.com/pybamm-team/PyBaMM/pull/795))
-   Allow initial conditions in the particle to depend on x ([#786](https://github.com/pybamm-team/PyBaMM/pull/786))
-   Added the harmonic mean to the Finite Volume method, which is now used when computing fluxes ([#783](https://github.com/pybamm-team/PyBaMM/pull/783))
-   Refactored `Solution` to make it a dictionary that contains all of the solution variables. This automatically creates `ProcessedVariable` objects when required, so that the solution can be obtained much more easily. ([#781](https://github.com/pybamm-team/PyBaMM/pull/781))
-   Added notebook to explain broadcasts ([#776](https://github.com/pybamm-team/PyBaMM/pull/776))
-   Added a step to discretisation that automatically compute the inverse of the mass matrix of the differential part of the problem so that the underlying DAEs can be provided in semi-explicit form, as required by the CasADi solver ([#769](https://github.com/pybamm-team/PyBaMM/pull/769))
-   Added the gradient operation for the Finite Element Method ([#767](https://github.com/pybamm-team/PyBaMM/pull/767))
-   Added `InputParameter` node for quickly changing parameter values ([#752](https://github.com/pybamm-team/PyBaMM/pull/752))
-   Added submodels for operating modes other than current-controlled ([#751](https://github.com/pybamm-team/PyBaMM/pull/751))
-   Changed finite volume discretisation to use exact values provided by Neumann boundary conditions when computing the gradient instead of adding ghost nodes([#748](https://github.com/pybamm-team/PyBaMM/pull/748))
-   Added optional R(x) distribution in particle models ([#745](https://github.com/pybamm-team/PyBaMM/pull/745))
-   Generalized importing of external variables ([#728](https://github.com/pybamm-team/PyBaMM/pull/728))
-   Separated active and inactive material volume fractions ([#726](https://github.com/pybamm-team/PyBaMM/pull/726))
-   Added submodels for tortuosity ([#726](https://github.com/pybamm-team/PyBaMM/pull/726))
-   Simplified the interface for setting current functions ([#723](https://github.com/pybamm-team/PyBaMM/pull/723))
-   Added Heaviside operator ([#723](https://github.com/pybamm-team/PyBaMM/pull/723))
-   New extrapolation methods ([#707](https://github.com/pybamm-team/PyBaMM/pull/707))
-   Added some "Getting Started" documentation ([#703](https://github.com/pybamm-team/PyBaMM/pull/703))
-   Allow abs tolerance to be set by variable for IDA KLU solver ([#700](https://github.com/pybamm-team/PyBaMM/pull/700))
-   Added Simulation class ([#693](https://github.com/pybamm-team/PyBaMM/pull/693)) with load/save functionality ([#732](https://github.com/pybamm-team/PyBaMM/pull/732))
-   Added interface to CasADi solver ([#687](https://github.com/pybamm-team/PyBaMM/pull/687), [#691](https://github.com/pybamm-team/PyBaMM/pull/691), [#714](https://github.com/pybamm-team/PyBaMM/pull/714)). This makes the SUNDIALS DAE solvers (Scikits and KLU) truly optional (though IDA KLU is recommended for solving the DFN).
-   Added option to use CasADi's Algorithmic Differentiation framework to calculate Jacobians ([#687](https://github.com/pybamm-team/PyBaMM/pull/687))
-   Added method to evaluate parameters more easily ([#669](https://github.com/pybamm-team/PyBaMM/pull/669))
-   Added `Jacobian` class to reuse known Jacobians of expressions ([#665](https://github.com/pybamm-team/PyBaMM/pull/670))
-   Added `Interpolant` class to interpolate experimental data (e.g. OCP curves) ([#661](https://github.com/pybamm-team/PyBaMM/pull/661))
-   Added interface (via pybind11) to sundials with the IDA KLU sparse linear solver ([#657](https://github.com/pybamm-team/PyBaMM/pull/657))
-   Allowed parameters to be set by material or by specifying a particular paper ([#647](https://github.com/pybamm-team/PyBaMM/pull/647))
-   Set relative and absolute tolerances independently in solvers ([#645](https://github.com/pybamm-team/PyBaMM/pull/645))
-   Added basic method to allow (a part of) the State Vector to be updated with results obtained from another solution or package ([#624](https://github.com/pybamm-team/PyBaMM/pull/624))
-   Added some non-uniform meshes in 1D and 2D ([#617](https://github.com/pybamm-team/PyBaMM/pull/617))

## Optimizations

-   Now simplifying objects that are constant as soon as they are created ([#801](https://github.com/pybamm-team/PyBaMM/pull/801))
-   Simplified solver interface ([#800](https://github.com/pybamm-team/PyBaMM/pull/800))
-   Added caching for shape evaluation, used during discretisation ([#780](https://github.com/pybamm-team/PyBaMM/pull/780))
-   Added an option to skip model checks during discretisation, which could be slow for large models ([#739](https://github.com/pybamm-team/PyBaMM/pull/739))
-   Use CasADi's automatic differentation algorithms by default when solving a model ([#714](https://github.com/pybamm-team/PyBaMM/pull/714))
-   Avoid re-checking size when making a copy of an `Index` object ([#656](https://github.com/pybamm-team/PyBaMM/pull/656))
-   Avoid recalculating `_evaluation_array` when making a copy of a `StateVector` object ([#653](https://github.com/pybamm-team/PyBaMM/pull/653))

## Bug fixes

-   Fixed a bug where current loaded from data was incorrectly scaled with the cell capacity ([#852](https://github.com/pybamm-team/PyBaMM/pull/852))
-   Moved evaluation of initial conditions to solver ([#839](https://github.com/pybamm-team/PyBaMM/pull/839))
-   Fixed a bug where the first line of the data wasn't loaded when parameters are loaded from data ([#819](https://github.com/pybamm-team/PyBaMM/pull/819))
-   Made `graphviz` an optional dependency ([#810](https://github.com/pybamm-team/PyBaMM/pull/810))
-   Fixed examples to run with basic pip installation ([#800](https://github.com/pybamm-team/PyBaMM/pull/800))
-   Added events for CasADi solver when stepping ([#800](https://github.com/pybamm-team/PyBaMM/pull/800))
-   Improved implementation of broadcasts ([#776](https://github.com/pybamm-team/PyBaMM/pull/776))
-   Fixed a bug which meant that the Ohmic heating in the current collectors was incorrect if using the Finite Element Method ([#767](https://github.com/pybamm-team/PyBaMM/pull/767))
-   Improved automatic broadcasting ([#747](https://github.com/pybamm-team/PyBaMM/pull/747))
-   Fixed bug with wrong temperature in initial conditions ([#737](https://github.com/pybamm-team/PyBaMM/pull/737))
-   Improved flexibility of parameter values so that parameters (such as diffusivity or current) can be set as functions or scalars ([#723](https://github.com/pybamm-team/PyBaMM/pull/723))
-   Fixed a bug where boundary conditions were sometimes handled incorrectly in 1+1D models ([#713](https://github.com/pybamm-team/PyBaMM/pull/713))
-   Corrected a sign error in Dirichlet boundary conditions in the Finite Element Method ([#706](https://github.com/pybamm-team/PyBaMM/pull/706))
-   Passed the correct dimensional temperature to open circuit potential ([#702](https://github.com/pybamm-team/PyBaMM/pull/702))
-   Added missing temperature dependence in electrolyte and interface submodels ([#698](https://github.com/pybamm-team/PyBaMM/pull/698))
-   Fixed differentiation of functions that have more than one argument ([#687](https://github.com/pybamm-team/PyBaMM/pull/687))
-   Added warning if `ProcessedVariable` is called outside its interpolation range ([#681](https://github.com/pybamm-team/PyBaMM/pull/681))
-   Updated installation instructions for Mac OS ([#680](https://github.com/pybamm-team/PyBaMM/pull/680))
-   Improved the way `ProcessedVariable` objects are created in higher dimensions ([#581](https://github.com/pybamm-team/PyBaMM/pull/581))

## Breaking changes

-   Time for solver should now be given in seconds ([#832](https://github.com/pybamm-team/PyBaMM/pull/832))
-   Model events are now represented as a list of `pybamm.Event` ([#759](https://github.com/pybamm-team/PyBaMM/issues/759)
-   Removed `ParameterValues.update_model`, whose functionality is now replaced by `InputParameter` ([#801](https://github.com/pybamm-team/PyBaMM/pull/801))
-   Removed `Outer` and `Kron` nodes as no longer used ([#777](https://github.com/pybamm-team/PyBaMM/pull/777))
-   Moved `results` to separate repositories ([#761](https://github.com/pybamm-team/PyBaMM/pull/761))
-   The parameters "Bruggeman coefficient" must now be specified separately as "Bruggeman coefficient (electrolyte)" and "Bruggeman coefficient (electrode)"
-   The current classes (`GetConstantCurrent`, `GetUserCurrent` and `GetUserData`) have now been removed. Please refer to the [`change-input-current` notebook](https://github.com/pybamm-team/PyBaMM/blob/main/examples/notebooks/change-input-current.ipynb) for information on how to specify an input current
-   Parameter functions must now use pybamm functions instead of numpy functions (e.g. `pybamm.exp` instead of `numpy.exp`), as these are then used to construct the expression tree directly. Generally, pybamm syntax follows numpy syntax; please get in touch if a function you need is missing.
-   The current must now be updated by changing "Current function [A]" or "C-rate" instead of "Typical current [A]"


# [v0.1.0](https://github.com/pybamm-team/PyBaMM/tree/v0.1.0) - 2019-10-08

This is the first official version of PyBaMM.
Please note that PyBaMM in still under active development, and so the API may change in the future.

## Features

### Models

#### Lithium-ion

- Single Particle Model (SPM)
- Single Particle Model with electrolyte (SPMe)
- Doyle-Fuller-Newman (DFN) model

with the following optional physics:

- Thermal effects
- Fast diffusion in particles
- 2+1D (pouch cell)

#### Lead-acid

- Leading-Order Quasi-Static model
- First-Order Quasi-Static model
- Composite model
- Full model

with the following optional physics:

- Hydrolysis side reaction
- Capacitance effects
- 2+1D


### Spatial discretisations

- Finite Volume (1D only)
- Finite Element (scikit, 2D only)

### Solvers

- Scipy
- Scikits ODE
- Scikits DAE
- IDA KLU sparse linear solver (Sundials)
- Algebraic (root-finding)<|MERGE_RESOLUTION|>--- conflicted
+++ resolved
@@ -1,22 +1,14 @@
-<<<<<<< HEAD
-# Unreleased
+# [Unreleased](https://github.com/pybamm-team/PyBaMM/)
 
 ## Features
 
 -   Added cylindrical geometry and finite volume method ([#1824](https://github.com/pybamm-team/PyBaMM/pull/1824))
-
-## Bug fixes
-
-## Breaking changes
-=======
-# [Unreleased](https://github.com/pybamm-team/PyBaMM/)
 
 ## Bug fixes
 
 -   Experiments can be set to terminate when a voltage is reached (across all steps) ([#1832](https://github.com/pybamm-team/PyBaMM/pull/1832))
 -   Fixed bug in expression tree simplification ([#1831](https://github.com/pybamm-team/PyBaMM/pull/1831))
 -   Solid tortuosity is now correctly calculated with Bruggeman coefficient of the respective electrode ([#1773](https://github.com/pybamm-team/PyBaMM/pull/1773))
->>>>>>> 603fad84
 
 # [v21.11](https://github.com/pybamm-team/PyBaMM/tree/v21.11) - 2021-11-30
 

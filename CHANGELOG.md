# [Unreleased](https://github.com/pybamm-team/PyBaMM)

## Features

-   Simplified the interface for setting current functions ()
-   Added Simulation class ([#693](https://github.com/pybamm-team/PyBaMM/pull/693))
-   Added interface to CasADi solver ([#687](https://github.com/pybamm-team/PyBaMM/pull/687), [#691](https://github.com/pybamm-team/PyBaMM/pull/691), [#714](https://github.com/pybamm-team/PyBaMM/pull/714)). This makes the SUNDIALS DAE solvers (Scikits and KLU) truly optional (though IDA KLU is recommended for solving the DFN).
-   Added option to use CasADi's Algorithmic Differentiation framework to calculate Jacobians ([#687](https://github.com/pybamm-team/PyBaMM/pull/687))
-   Added method to evaluate parameters more easily ([#669](https://github.com/pybamm-team/PyBaMM/pull/669))
-   Added `Jacobian` class to reuse known Jacobians of expressions ([#665](https://github.com/pybamm-team/PyBaMM/pull/670))
-   Added `Interpolant` class to interpolate experimental data (e.g. OCP curves) ([#661](https://github.com/pybamm-team/PyBaMM/pull/661))
-   Added interface (via pybind11) to sundials with the IDA KLU sparse linear solver ([#657](https://github.com/pybamm-team/PyBaMM/pull/657))
-   Allowed parameters to be set by material or by specifying a particular paper ([#647](https://github.com/pybamm-team/PyBaMM/pull/647))
-   Set relative and absolute tolerances independently in solvers ([#645](https://github.com/pybamm-team/PyBaMM/pull/645))
-   Added basic method to allow (a part of) the State Vector to be updated with results obtained from another solution or package ([#624](https://github.com/pybamm-team/PyBaMM/pull/624))
-   Added some non-uniform meshes in 1D and 2D ([#617](https://github.com/pybamm-team/PyBaMM/pull/617))

## Optimizations

-   Use CasADi's automatic differentation algorithms by default when solving a model ([#714](https://github.com/pybamm-team/PyBaMM/pull/714))
-   Avoid re-checking size when making a copy of an `Index` object ([#656](https://github.com/pybamm-team/PyBaMM/pull/656))
-   Avoid recalculating `_evaluation_array` when making a copy of a `StateVector` object ([#653](https://github.com/pybamm-team/PyBaMM/pull/653))

## Bug fixes

<<<<<<< HEAD
-   Improved flexibility of parameter values so that parameters can be set as functions or scalars ()
=======
-   Fixed a bug where boundary conditions were sometimes handled incorrectly in 1+1D models ([#713](https://github.com/pybamm-team/PyBaMM/pull/713))
>>>>>>> 9a2ec0af
-   Corrected a sign error in Dirichlet boundary conditions in the Finite Element Method ([#706](https://github.com/pybamm-team/PyBaMM/pull/706))
-   Passed the correct dimensional temperature to open circuit potential ([#702](https://github.com/pybamm-team/PyBaMM/pull/702))
-   Added missing temperature dependence in electrolyte and interface submodels ([#698](https://github.com/pybamm-team/PyBaMM/pull/698))
-   Fixed differentiation of functions that have more than one argument ([#687](https://github.com/pybamm-team/PyBaMM/pull/687))
-   Added warning if `ProcessedVariable` is called outside its interpolation range ([#681](https://github.com/pybamm-team/PyBaMM/pull/681))
-   Improved the way `ProcessedVariable` objects are created in higher dimensions ([#581](https://github.com/pybamm-team/PyBaMM/pull/581))

# [v0.1.0](https://github.com/pybamm-team/PyBaMM/tree/v0.1.0) - 2019-10-08

This is the first official version of PyBaMM.
Please note that PyBaMM in still under active development, and so the API may change in the future.

## Features

### Models

#### Lithium-ion

- Single Particle Model (SPM)
- Single Particle Model with electrolyte (SPMe)
- Doyle-Fuller-Newman (DFN) model

with the following optional physics:

- Thermal effects
- Fast diffusion in particles
- 2+1D (pouch cell)

#### Lead-acid

- Leading-Order Quasi-Static model
- First-Order Quasi-Static model
- Composite model
- Full model

with the following optional physics:

- Hydrolysis side reaction
- Capacitance effects
- 2+1D


### Spatial discretisations

- Finite Volume (1D only)
- Finite Element (scikit, 2D only)

### Solvers

- Scipy
- Scikits ODE
- Scikits DAE
- IDA KLU sparse linear solver (Sundials)
- Algebraic (root-finding)<|MERGE_RESOLUTION|>--- conflicted
+++ resolved
@@ -2,7 +2,8 @@
 
 ## Features
 
--   Simplified the interface for setting current functions ()
+-   Simplified the interface for setting current functions ([#723](https://github.com/pybamm-team/PyBaMM/pull/723))
+-   Added Heaviside operator ([#723](https://github.com/pybamm-team/PyBaMM/pull/723))
 -   Added Simulation class ([#693](https://github.com/pybamm-team/PyBaMM/pull/693))
 -   Added interface to CasADi solver ([#687](https://github.com/pybamm-team/PyBaMM/pull/687), [#691](https://github.com/pybamm-team/PyBaMM/pull/691), [#714](https://github.com/pybamm-team/PyBaMM/pull/714)). This makes the SUNDIALS DAE solvers (Scikits and KLU) truly optional (though IDA KLU is recommended for solving the DFN).
 -   Added option to use CasADi's Algorithmic Differentiation framework to calculate Jacobians ([#687](https://github.com/pybamm-team/PyBaMM/pull/687))
@@ -23,11 +24,8 @@
 
 ## Bug fixes
 
-<<<<<<< HEAD
--   Improved flexibility of parameter values so that parameters can be set as functions or scalars ()
-=======
+-   Improved flexibility of parameter values so that parameters can be set as functions or scalars ([#723](https://github.com/pybamm-team/PyBaMM/pull/723))
 -   Fixed a bug where boundary conditions were sometimes handled incorrectly in 1+1D models ([#713](https://github.com/pybamm-team/PyBaMM/pull/713))
->>>>>>> 9a2ec0af
 -   Corrected a sign error in Dirichlet boundary conditions in the Finite Element Method ([#706](https://github.com/pybamm-team/PyBaMM/pull/706))
 -   Passed the correct dimensional temperature to open circuit potential ([#702](https://github.com/pybamm-team/PyBaMM/pull/702))
 -   Added missing temperature dependence in electrolyte and interface submodels ([#698](https://github.com/pybamm-team/PyBaMM/pull/698))

# [Unreleased](https://github.com/pybamm-team/PyBaMM/)

## Features

- Renamed "Terminal voltage [V]" to just "Voltage [V]". "Terminal voltage [V]" can still be used and will return the same value as "Voltage [V]". ([#2740](https://github.com/pybamm-team/PyBaMM/pull/2740))
- Added "Negative electrode surface potential difference at separator interface [V]", which is the value of the surface potential difference (`phi_s - phi_e`) at the anode/separator interface, commonly controlled in fast-charging algorithms to avoid plating. Also added "Positive electrode surface potential difference at separator interface [V]". ([#2740](https://github.com/pybamm-team/PyBaMM/pull/2740))
- Added "Open-circuit voltage [V]", which is the open-circuit voltage as calculated from the bulk particle concentrations. The old variable "Measured open circuit voltage [V]", which referred to the open-circuit potential as calculated from the surface particle concentrations, has been renamed to "Surface open-circuit voltage [V]". ([#2740](https://github.com/pybamm-team/PyBaMM/pull/2740))
- Added an example for `plot_voltage_components`, explaining what the different voltage components are. ([#2740](https://github.com/pybamm-team/PyBaMM/pull/2740))

## Bug fixes

- Fixed electrolyte conservation in the case of concentration-dependent transference number ([#2758](https://github.com/pybamm-team/PyBaMM/pull/2758))
- Fixed `plot_voltage_components` so that the sum of overpotentials is now equal to the voltage ([#2740](https://github.com/pybamm-team/PyBaMM/pull/2740))

## Optimizations

- Migrated to [Lychee](https://github.com/lycheeverse/lychee-action) workflow for checking URLs ([#2734](https://github.com/pybamm-team/PyBaMM/pull/2734))

## Breaking changes

<<<<<<< HEAD
- Removed "... cation signed stoichiometry" and "... electrons in reaction" parameters, they are now hardcoded. ([#2778](https://github.com/pybamm-team/PyBaMM/pull/2778))
=======
- When using `solver.step()`, the first time point in the step is shifted by `pybamm.settings.step_start_offset` (default 1 ns) to avoid having duplicate times in the solution steps from the end of one step and the start of the next. ([#2773](https://github.com/pybamm-team/PyBaMM/pull/2773))
>>>>>>> b483d9ca
- Renamed "Measured open circuit voltage [V]" to "Surface open-circuit voltage [V]". This variable was calculated from surface particle concentrations, and hence "hid" the overpotential from particle gradients. The new variable "Open-circuit voltage [V]" is calculated from bulk particle concentrations instead. ([#2740](https://github.com/pybamm-team/PyBaMM/pull/2740))
- Renamed all references to "open circuit" to be "open-circuit" instead. ([#2740](https://github.com/pybamm-team/PyBaMM/pull/2740))
- Renamed parameter "1 + dlnf/dlnc" to "Thermodynamic factor". ([#2727](https://github.com/pybamm-team/PyBaMM/pull/2727))
- All PyBaMM models are now dimensional. This has been benchmarked against dimensionless models and found to give around the same solve time. Implementing dimensional models greatly reduces the barrier to entry for adding new models. However, this comes with several breaking changes: (i) the `timescale` and `length_scales` attributes of a model have been removed (they are no longer needed) (ii) several dimensionless variables are no longer defined, but the corresponding dimensional variables can still be accessed by adding the units to the name (iii) some parameters used only for non-dimensionalization, such as "Typical current [A]", have been removed ([#2419](https://github.com/pybamm-team/PyBaMM/pull/2419))

# [v23.2](https://github.com/pybamm-team/PyBaMM/tree/v23.2) - 2023-02-28

## Features

- Added an option for using a banded jacobian and sundials banded solvers for the IDAKLU solve ([#2677](https://github.com/pybamm-team/PyBaMM/pull/2677))
- The "particle size" option can now be a tuple to allow different behaviour in each electrode ([#2672](https://github.com/pybamm-team/PyBaMM/pull/2672)).
- Added temperature control to experiment class. ([#2518](https://github.com/pybamm-team/PyBaMM/pull/2518))
- Added method to calculate maximum theoretical energy. ([#2777](https://github.com/pybamm-team/PyBaMM/pull/2777))

## Bug fixes

- Fixed current_sigmoid_ocp to be valid for both electrodes ([#2719](https://github.com/pybamm-team/PyBaMM/pull/2719)).
- Fixed the length scaling for the first dimension of r-R plots ([#2663](https://github.com/pybamm-team/PyBaMM/pull/2663)).

# [v23.1](https://github.com/pybamm-team/PyBaMM/tree/v23.1) - 2023-01-31

## Features

- Changed linting from `flake8` to `ruff` ([#2630](https://github.com/pybamm-team/PyBaMM/pull/2630)).
- Changed docs theme to pydata theme and start to improve docs in general ([#2618](https://github.com/pybamm-team/PyBaMM/pull/2618)).
- New `contact resistance` option, new parameter `Contact resistance [Ohm]` and new variable `Contact overpotential [V]` ([#2598](https://github.com/pybamm-team/PyBaMM/pull/2598)).
- Steps in `Experiment` can now be tagged and cycle numbers be searched based on those tags ([#2593](https://github.com/pybamm-team/PyBaMM/pull/2593)).

## Bug fixes

- Fixed a bug where the solid phase conductivity was double-corrected for tortuosity when loading parameters from a BPX file ([#2638](https://github.com/pybamm-team/PyBaMM/pull/2638)).
- Changed termination from "success" to "final time" for algebraic solvers to match ODE/DAE solvers ([#2613](https://github.com/pybamm-team/PyBaMM/pull/2613)).

# [v22.12](https://github.com/pybamm-team/PyBaMM/tree/v22.12) - 2022-12-31

## Features

- Added functionality to create `pybamm.ParameterValues` from a [BPX standard](https://github.com/pybamm-team/BPX) JSON file ([#2555](https://github.com/pybamm-team/PyBaMM/pull/2555)).
- Allow the option "surface form" to be "differential" in the `MPM` ([#2533](https://github.com/pybamm-team/PyBaMM/pull/2533))
- Added variables "Loss of lithium due to loss of active material in negative/positive electrode [mol]". These should be included in the calculation of "total lithium in system" to make sure that lithium is truly conserved. ([#2529](https://github.com/pybamm-team/PyBaMM/pull/2529))
- `initial_soc` can now be a string "x V", in which case the simulation is initialized to start from that voltage ([#2508](https://github.com/pybamm-team/PyBaMM/pull/2508))
- The `ElectrodeSOH` solver can now calculate electrode balance based on a target "cell capacity" (requires cell capacity "Q" as input), as well as the default "cyclable cell capacity" (requires cyclable lithium capacity "Q_Li" as input). Use the keyword argument `known_value` to control which is used. ([#2508](https://github.com/pybamm-team/PyBaMM/pull/2508))

## Bug fixes

- Allow models that subclass `BaseBatteryModel` to use custom options classes ([#2571](https://github.com/pybamm-team/PyBaMM/pull/2571))
- Fixed bug with `EntryPoints` in Spyder IDE ([#2584](https://github.com/pybamm-team/PyBaMM/pull/2584))
- Fixed electrolyte conservation when options {"surface form": "algebraic"} are used
- Fixed "constant concentration" electrolyte model so that "porosity times concentration" is conserved when porosity changes ([#2529](https://github.com/pybamm-team/PyBaMM/pull/2529))
- Fix installation on `Google Colab` (`pybtex` and `Colab` issue) ([#2526](https://github.com/pybamm-team/PyBaMM/pull/2526))

## Breaking changes

- Renamed "Negative/Positive electrode SOC" to "Negative/Positive electrode stoichiometry" to avoid confusion with cell SOC ([#2529](https://github.com/pybamm-team/PyBaMM/pull/2529))
- Removed external variables and submodels. InputParameter should now be used in all cases ([#2502](https://github.com/pybamm-team/PyBaMM/pull/2502))
- Trying to use a solver to solve multiple models results in a RuntimeError exception ([#2481](https://github.com/pybamm-team/PyBaMM/pull/2481))
- Inputs for the `ElectrodeSOH` solver are now (i) "Q_Li", the total cyclable capacity of lithium in the electrodes (previously "n_Li", the total number of moles, n_Li = 3600/F \* Q_Li) (ii) "Q_n", the capacity of the negative electrode (previously "C_n"), and "Q_p", the capacity of the positive electrode (previously "C_p") ([#2508](https://github.com/pybamm-team/PyBaMM/pull/2508))

# [v22.11.1](https://github.com/pybamm-team/PyBaMM/tree/v22.11.1) - 2022-12-13

## Bug fixes

- Fixed installation on Google Colab (`pybtex` issues) ([#2547](https://github.com/pybamm-team/PyBaMM/pull/2547/files))

# [v22.11](https://github.com/pybamm-team/PyBaMM/tree/v22.11) - 2022-11-30

## Features

- Updated parameter sets so that interpolants are created explicitly in the parameter set python file. This does not change functionality but allows finer control, e.g. specifying a "cubic" interpolator instead of the default "linear" ([#2510](https://github.com/pybamm-team/PyBaMM/pull/2510))
- Equivalent circuit models ([#2478](https://github.com/pybamm-team/PyBaMM/pull/2478))
- New Idaklu solver options for jacobian type and linear solver, support Sundials v6 ([#2444](https://github.com/pybamm-team/PyBaMM/pull/2444))
- Added `scale` and `reference` attributes to `Variable` objects, which can be use to make the ODE/DAE solver better conditioned ([#2440](https://github.com/pybamm-team/PyBaMM/pull/2440))
- SEI reactions can now be asymmetric ([#2425](https://github.com/pybamm-team/PyBaMM/pull/2425))

## Bug fixes

- Switched from `pkg_resources` to `importlib_metadata` for handling entry points ([#2500](https://github.com/pybamm-team/PyBaMM/pull/2500))
- Fixed some bugs related to processing `FunctionParameter` to `Interpolant` ([#2494](https://github.com/pybamm-team/PyBaMM/pull/2494))

## Optimizations

- `ParameterValues` now avoids trying to process children if a function parameter is an object that doesn't depend on its children ([#2477](https://github.com/pybamm-team/PyBaMM/pull/2477))
- Implemented memoization via `cache` and `cached_property` from functools ([#2465](https://github.com/pybamm-team/PyBaMM/pull/2465))
- Added more rules for simplifying expressions, especially around Concatenations. Also, meshes constructed from multiple domains are now cached ([#2443](https://github.com/pybamm-team/PyBaMM/pull/2443))
- Added more rules for simplifying expressions. Constants in binary operators are now moved to the left by default (e.g. `x*2` returns `2*x`) ([#2424](https://github.com/pybamm-team/PyBaMM/pull/2424))

## Breaking changes

- Interpolants created from parameter data are now "linear" by default (was "cubic") ([#2494](https://github.com/pybamm-team/PyBaMM/pull/2494))
- Renamed entry point for parameter sets to `pybamm_parameter_sets` ([#2475](https://github.com/pybamm-team/PyBaMM/pull/2475))
- Removed code for generating `ModelingToolkit` problems ([#2432](https://github.com/pybamm-team/PyBaMM/pull/2432))
- Removed `FirstOrder` and `Composite` lead-acid models, and some submodels specific to those models ([#2431](https://github.com/pybamm-team/PyBaMM/pull/2431))

# [v22.10.post1](https://github.com/pybamm-team/PyBaMM/tree/v22.10.post1) - 2022-10-31

## Breaking changes

- Removed all julia generation code ([#2453](https://github.com/pybamm-team/PyBaMM/pull/2453)). Julia code will be hosted at [PyBaMM.jl](https://github.com/tinosulzer/PyBaMM.jl) from now on.

# [v22.10](https://github.com/pybamm-team/PyBaMM/tree/v22.10) - 2022-10-31

## Features

- Third-party parameter sets can be added by registering entry points to ~~`pybamm_parameter_set`~~`pybamm_parameter_sets` ([#2396](https://github.com/pybamm-team/PyBaMM/pull/2396), changed in [#2475](https://github.com/pybamm-team/PyBaMM/pull/2475))
- Added three-dimensional interpolation ([#2380](https://github.com/pybamm-team/PyBaMM/pull/2380))

## Bug fixes

- `pybamm.have_julia()` now checks that julia is properly configured ([#2402](https://github.com/pybamm-team/PyBaMM/pull/2402))
- For simulations with events that cause the simulation to stop early, the sensitivities could be evaluated incorrectly to zero ([#2337](https://github.com/pybamm-team/PyBaMM/pull/2337))

## Optimizations

- Reformatted how simulations with experiments are built ([#2395](https://github.com/pybamm-team/PyBaMM/pull/2395))
- Added small perturbation to initial conditions for casadi solver. This seems to help the solver converge better in some cases ([#2356](https://github.com/pybamm-team/PyBaMM/pull/2356))
- Added `ExplicitTimeIntegral` functionality to move variables which do not appear anywhere on the rhs to a new location, and to integrate those variables explicitly when `get` is called by the solution object. ([#2348](https://github.com/pybamm-team/PyBaMM/pull/2348))
- Added more rules for simplifying expressions ([#2211](https://github.com/pybamm-team/PyBaMM/pull/2211))
- Sped up calculations of Electrode SOH variables for summary variables ([#2210](https://github.com/pybamm-team/PyBaMM/pull/2210))

## Breaking change

- Removed `pybamm.SymbolReplacer` as it is no longer needed to set up simulations with experiments, which is the only place where it was being used ([#2395](https://github.com/pybamm-team/PyBaMM/pull/2395))
- Removed `get_infinite_nested_dict`, `BaseModel.check_default_variables_dictionaries`, and `Discretisation.create_jacobian` methods, which were not used by any other functionality in the repository ([#2384](https://github.com/pybamm-team/PyBaMM/pull/2384))
- Dropped support for Python 3.7 after the release of Numpy v1.22.0 ([#2379](https://github.com/pybamm-team/PyBaMM/pull/2379))
- Removed parameter cli tools (add/edit/remove parameters). Parameter sets can now more easily be added via python scripts. ([#2342](https://github.com/pybamm-team/PyBaMM/pull/2342))
- Parameter sets should now be provided as single python files containing all parameters and functions. Parameters provided as "data" (e.g. OCP vs SOC) can still be csv files, but must be either in the same folder as the parameter file or in a subfolder called "data/". See for example [Ai2020](https://github.com/pybamm-team/PyBaMM/tree/develop/pybamm/input/parameters/lithium_ion/Ai2020.py) ([#2342](https://github.com/pybamm-team/PyBaMM/pull/2342))

# [v22.9](https://github.com/pybamm-team/PyBaMM/tree/v22.9) - 2022-09-30

## Features

- Added function `pybamm.get_git_commit_info()`, which returns information about the last git commit, useful for reproducibility ([#2293](https://github.com/pybamm-team/PyBaMM/pull/2293))
- Added SEI model for composite electrodes ([#2290](https://github.com/pybamm-team/PyBaMM/pull/2290))
- For experiments, the simulation now automatically checks and skips steps that cannot be performed (e.g. "Charge at 1C until 4.2V" from 100% SOC) ([#2212](https://github.com/pybamm-team/PyBaMM/pull/2212))

## Bug fixes

- Arrhenius function for `nmc_OKane2022` positive electrode actually gets used now ([#2309](https://github.com/pybamm-team/PyBaMM/pull/2309))
- Added `SEI on cracks` to loop over all interfacial reactions ([#2262](https://github.com/pybamm-team/PyBaMM/pull/2262))
- Fixed `X-averaged SEI on cracks concentration` so it's an average over x only, not y and z ([#2262](https://github.com/pybamm-team/PyBaMM/pull/2262))
- Corrected initial state for SEI on cracks ([#2262](https://github.com/pybamm-team/PyBaMM/pull/2262))

## Optimizations

- Default options for `particle mechanics` now dealt with differently in each electrode ([#2262](https://github.com/pybamm-team/PyBaMM/pull/2262))
- Sped up calculations of Electrode SOH variables for summary variables ([#2210](https://github.com/pybamm-team/PyBaMM/pull/2210))

## Breaking changes

- When creating a `pybamm.Interpolant` the default interpolator is now "linear". Passing data directly to `ParameterValues` using the `[data]` tag will be still used to create a cubic spline interpolant, as before ([#2258](https://github.com/pybamm-team/PyBaMM/pull/2258))
- Events must now be defined in such a way that they are positive at the initial conditions (events will be triggered when they become negative, instead of when they change sign in either direction) ([#2212](https://github.com/pybamm-team/PyBaMM/pull/2212))

# [v22.8](https://github.com/pybamm-team/PyBaMM/tree/v22.8) - 2022-08-31

## Features

- Added `CurrentSigmoidOpenCircuitPotential` model to model voltage hysteresis for charge/discharge ([#2256](https://github.com/pybamm-team/PyBaMM/pull/2256))
- Added "Chen2020_composite" parameter set for a composite graphite/silicon electrode. ([#2256](https://github.com/pybamm-team/PyBaMM/pull/2256))
- Added new cumulative variables `Throughput capacity [A.h]` and `Throughput energy [W.h]` to standard variables and summary variables, to assist with degradation studies. Throughput variables are only calculated if `calculate discharge energy` is set to `true`. `Time [s]` and `Time [h]` also added to summary variables. ([#2249](https://github.com/pybamm-team/PyBaMM/pull/2249))
- Added `lipf6_OKane2022` electrolyte to `OKane2022` parameter set ([#2249](https://github.com/pybamm-team/PyBaMM/pull/2249))
- Reformated submodel structure to allow composite electrodes. Composite positive electrode is now also possible. With current implementation, electrodes can have at most two phases. ([#2248](https://github.com/pybamm-team/PyBaMM/pull/2248))

## Bug fixes

- Added new parameter `Ratio of lithium moles to SEI moles` (short name z_sei) to fix a bug where this number was incorrectly hardcoded to 1. ([#2222](https://github.com/pybamm-team/PyBaMM/pull/2222))
- Changed short name of parameter `Inner SEI reaction proportion` from alpha_SEI to inner_sei_proportion, to avoid confusion with transfer coefficients. ([#2222](https://github.com/pybamm-team/PyBaMM/pull/2222))
- Deleted legacy parameters with short names beta_sei and beta_plating. ([#2222](https://github.com/pybamm-team/PyBaMM/pull/2222))
- Corrected initial SEI thickness for OKane2022 parameter set. ([#2218](https://github.com/pybamm-team/PyBaMM/pull/2218))

## Optimizations

- Simplified scaling for the exchange-current density. The dimensionless parameter `C_r` is kept, but no longer used anywhere ([#2238](https://github.com/pybamm-team/PyBaMM/pull/2238))
- Added limits for variables in some functions to avoid division by zero, sqrt(negative number), etc ([#2213](https://github.com/pybamm-team/PyBaMM/pull/2213))

## Breaking changes

- Parameters specific to a (primary/secondary) phase in a domain are doubly nested. e.g. `param.c_n_max` is now `param.n.prim.c_max` ([#2248](https://github.com/pybamm-team/PyBaMM/pull/2248))

# [v22.7](https://github.com/pybamm-team/PyBaMM/tree/v22.7) - 2022-07-31

## Features

- Moved general code about submodels to `BaseModel` instead of `BaseBatteryModel`, making it easier to build custom models from submodels. ([#2169](https://github.com/pybamm-team/PyBaMM/pull/2169))
- Events can now be plotted as a regular variable (under the name "Event: event_name", e.g. "Event: Minimum voltage [V]") ([#2158](https://github.com/pybamm-team/PyBaMM/pull/2158))
- Added example showing how to print whether a model is compatible with a parameter set ([#2112](https://github.com/pybamm-team/PyBaMM/pull/2112))
- Added SEI growth on cracks ([#2104](https://github.com/pybamm-team/PyBaMM/pull/2104))
- Added Arrhenius temperature dependence of SEI growth ([#2104](https://github.com/pybamm-team/PyBaMM/pull/2104))
- The "Inner SEI reaction proportion" parameter actually gets used now ([#2104](https://github.com/pybamm-team/PyBaMM/pull/2104))
- New OKane2022 parameter set replaces Chen2020_plating ([#2104](https://github.com/pybamm-team/PyBaMM/pull/2104))
- SEI growth, lithium plating and porosity change can now be set to distributed in `SPMe`. There is an additional option called `x-average side reactions` which allows to set this (note that for `SPM` it is always x-averaged). ([#2099](https://github.com/pybamm-team/PyBaMM/pull/2099))

## Optimizations

- Improved eSOH calculations to be more robust ([#2192](https://github.com/pybamm-team/PyBaMM/pull/2192),[#2199](https://github.com/pybamm-team/PyBaMM/pull/2199))
- The (2x2x2=8) particle diffusion submodels have been consolidated into just three submodels (Fickian diffusion, polynomial profile, and x-averaged polynomial profile) with optional x-averaging and size distribution. Polynomial profile and x-averaged polynomial profile are still two separate submodels, since they deal with surface concentration differently.
- Added error for when solution vector gets too large, to help debug solver errors ([#2138](https://github.com/pybamm-team/PyBaMM/pull/2138))

## Bug fixes

- Fixed error reporting for simulation with experiment ([#2213](https://github.com/pybamm-team/PyBaMM/pull/2213))
- Fixed a bug in `Simulation` that caused initial conditions to change when solving an experiment multiple times ([#2204](https://github.com/pybamm-team/PyBaMM/pull/2204))
- Fixed labels and ylims in `plot_voltage_components`([#2183](https://github.com/pybamm-team/PyBaMM/pull/2183))
- Fixed 2D interpolant ([#2180](https://github.com/pybamm-team/PyBaMM/pull/2180))
- Fixes a bug where the SPMe always builds even when `build=False` ([#2169](https://github.com/pybamm-team/PyBaMM/pull/2169))
- Some events have been removed in the case where they are constant, i.e. can never be reached ([#2158](https://github.com/pybamm-team/PyBaMM/pull/2158))
- Raise explicit `NotImplementedError` if trying to call `bool()` on a pybamm Symbol (e.g. in an if statement condition) ([#2141](https://github.com/pybamm-team/PyBaMM/pull/2141))
- Fixed bug causing cut-off voltage to change after setting up a simulation with a model ([#2138](https://github.com/pybamm-team/PyBaMM/pull/2138))
- A single solution cycle can now be used as a starting solution for a simulation ([#2138](https://github.com/pybamm-team/PyBaMM/pull/2138))

## Breaking changes

- Exchange-current density functions (and some other functions) now take an additional argument, the maximum particle concentration for that phase ([#2134](https://github.com/pybamm-team/PyBaMM/pull/2134))
- Loss of lithium to SEI on cracks is now a degradation variable, so setting a particle mechanics submodel is now compulsory (NoMechanics will suffice) ([#2104](https://github.com/pybamm-team/PyBaMM/pull/2104))

# [v22.6](https://github.com/pybamm-team/PyBaMM/tree/v22.6) - 2022-06-30

## Features

- Added open-circuit potential as a separate submodel ([#2094](https://github.com/pybamm-team/PyBaMM/pull/2094))
- Added partially reversible lithium plating model and new `OKane2022` parameter set to go with it ([#2043](https://github.com/pybamm-team/PyBaMM/pull/2043))
- Added `__eq__` and `__hash__` methods for `Symbol` objects, using `.id` ([#1978](https://github.com/pybamm-team/PyBaMM/pull/1978))

## Optimizations

- Stoichiometry inputs to OCP functions are now bounded between 1e-10 and 1-1e-10, with singularities at 0 and 1 so that OCP goes to +- infinity ([#2095](https://github.com/pybamm-team/PyBaMM/pull/2095))

## Breaking changes

- Changed some dictionary keys to `Symbol` instead of `Symbol.id` (internal change only, should not affect external facing functions) ([#1978](https://github.com/pybamm-team/PyBaMM/pull/1978))

# [v22.5](https://github.com/pybamm-team/PyBaMM/tree/v22.5) - 2022-05-31

## Features

- Added a casadi version of the IDKLU solver, which is used for `model.convert_to_format = "casadi"` ([#2002](https://github.com/pybamm-team/PyBaMM/pull/2002))
- Added functionality to generate Julia expressions from a model. See [PyBaMM.jl](https://github.com/tinosulzer/PyBaMM.jl) for how to use these ([#1942](https://github.com/pybamm-team/PyBaMM/pull/1942)))
- Added basic callbacks to the Simulation class, and a LoggingCallback ([#1880](https://github.com/pybamm-team/PyBaMM/pull/1880)))

## Bug fixes

- Corrected legend order in "plot_voltage_components.py", so each entry refers to the correct overpotential. ([#2061](https://github.com/pybamm-team/PyBaMM/pull/2061))

## Breaking changes

- Changed domain-specific parameter names to a nested attribute. `param.n.l_n` is now `param.n.l` ([#2063](https://github.com/pybamm-team/PyBaMM/pull/2063))

# [v22.4](https://github.com/pybamm-team/PyBaMM/tree/v22.4) - 2022-04-30

## Features

- Added a casadi version of the IDKLU solver, which is used for `model.convert_to_format = "casadi"` ([#2002](https://github.com/pybamm-team/PyBaMM/pull/2002))

## Bug fixes

- Remove old deprecation errors, including those in `parameter_values.py` that caused the simulation if, for example, the reaction rate is re-introduced manually ([#2022](https://github.com/pybamm-team/PyBaMM/pull/2022))

# [v22.3](https://github.com/pybamm-team/PyBaMM/tree/v22.3) - 2022-03-31

## Features

- Added "Discharge energy [W.h]", which is the integral of the power in Watts, as an optional output. Set the option "calculate discharge energy" to "true" to get this output ("false" by default, since it can slow down some of the simple models) ([#1969](https://github.com/pybamm-team/PyBaMM/pull/1969)))
- Added an option "calculate heat source for isothermal models" to choose whether or not the heat generation terms are computed when running models with the option `thermal="isothermal"` ([#1958](https://github.com/pybamm-team/PyBaMM/pull/1958))

## Optimizations

- Simplified `model.new_copy()` ([#1977](https://github.com/pybamm-team/PyBaMM/pull/1977))

## Bug fixes

- Fix bug where sensitivity calculation failed if len of `calculate_sensitivities` was less than `inputs` ([#1897](https://github.com/pybamm-team/PyBaMM/pull/1897))
- Fixed a bug in the eSOH variable calculation when OCV is given as data ([#1975](https://github.com/pybamm-team/PyBaMM/pull/1975))
- Fixed a bug where isothermal models did not compute any heat source terms ([#1958](https://github.com/pybamm-team/PyBaMM/pull/1958))

## Breaking changes

- Removed `model.new_empty_copy()` (use `model.new_copy()` instead) ([#1977](https://github.com/pybamm-team/PyBaMM/pull/1977))
- Dropped support for Windows 32-bit architecture ([#1964](https://github.com/pybamm-team/PyBaMM/pull/1964))

# [v22.2](https://github.com/pybamm-team/PyBaMM/tree/v22.2) - 2022-02-28

## Features

- Isothermal models now calculate heat source terms (but the temperature remains constant). The models now also account for current collector heating when `dimensionality=0` ([#1929](https://github.com/pybamm-team/PyBaMM/pull/1929))
- Added new models for power control and resistance control ([#1917](https://github.com/pybamm-team/PyBaMM/pull/1917))
- Initial concentrations can now be provided as a function of `r` as well as `x` ([#1866](https://github.com/pybamm-team/PyBaMM/pull/1866))

## Bug fixes

- Fixed a bug where thermal submodels could not be used with half-cells ([#1929](https://github.com/pybamm-team/PyBaMM/pull/1929))
- Parameters can now be imported from a directory having "pybamm" in its name ([#1919](https://github.com/pybamm-team/PyBaMM/pull/1919))
- `scikit.odes` and `SUNDIALS` can now be installed using `pybamm_install_odes` ([#1916](https://github.com/pybamm-team/PyBaMM/pull/1916))

## Breaking changes

- The `domain` setter and `auxiliary_domains` getter have been deprecated, `domains` setter/getter should be used instead. The `domain` getter is still active. We now recommend creating symbols with `domains={...}` instead of `domain=..., auxiliary_domains={...}`, but the latter is not yet deprecated ([#1866](https://github.com/pybamm-team/PyBaMM/pull/1866))

# [v22.1](https://github.com/pybamm-team/PyBaMM/tree/v22.1) - 2022-01-31

## Features

- Half-cell models can now be run with "surface form" ([#1913](https://github.com/pybamm-team/PyBaMM/pull/1913))
- Added option for different kinetics on anode and cathode ([#1913](https://github.com/pybamm-team/PyBaMM/pull/1913))
- Allow `pybamm.Solution.save_data()` to return a string if filename is None, and added json to_format option ([#1909](https://github.com/pybamm-team/PyBaMM/pull/1909))
- Added an option to force install compatible versions of jax and jaxlib if already installed using CLI ([#1881](https://github.com/pybamm-team/PyBaMM/pull/1881))

## Optimizations

- The `Symbol` nodes no longer subclasses `anytree.NodeMixIn`. This removes some checks that were not really needed ([#1912](https://github.com/pybamm-team/PyBaMM/pull/1912))

## Bug fixes

- Parameters can now be imported from any given path in `Windows` ([#1900](https://github.com/pybamm-team/PyBaMM/pull/1900))
- Fixed initial conditions for the EC SEI model ([#1895](https://github.com/pybamm-team/PyBaMM/pull/1895))
- Fixed issue in extraction of sensitivites ([#1894](https://github.com/pybamm-team/PyBaMM/pull/1894))

# [v21.12](https://github.com/pybamm-team/PyBaMM/tree/v21.11) - 2021-12-29

## Features

- Added new kinetics models for asymmetric Butler-Volmer, linear kinetics, and Marcus-Hush-Chidsey ([#1858](https://github.com/pybamm-team/PyBaMM/pull/1858))
- Experiments can be set to terminate when a voltage is reached (across all steps) ([#1832](https://github.com/pybamm-team/PyBaMM/pull/1832))
- Added cylindrical geometry and finite volume method ([#1824](https://github.com/pybamm-team/PyBaMM/pull/1824))

## Bug fixes

- `PyBaMM` is now importable in `Linux` systems where `jax` is already installed ([#1874](https://github.com/pybamm-team/PyBaMM/pull/1874))
- Simulations with drive cycles now support `initial_soc` ([#1842](https://github.com/pybamm-team/PyBaMM/pull/1842))
- Fixed bug in expression tree simplification ([#1831](https://github.com/pybamm-team/PyBaMM/pull/1831))
- Solid tortuosity is now correctly calculated with Bruggeman coefficient of the respective electrode ([#1773](https://github.com/pybamm-team/PyBaMM/pull/1773))

# [v21.11](https://github.com/pybamm-team/PyBaMM/tree/v21.11) - 2021-11-30

## Features

- The name of a parameter set can be passed to `ParameterValues` as a string, e.g. `ParameterValues("Chen2020")` ([#1822](https://github.com/pybamm-team/PyBaMM/pull/1822))
- Added submodels for interface utilisation ([#1821](https://github.com/pybamm-team/PyBaMM/pull/1821))
- Reformatted SEI growth models into a single submodel with conditionals ([#1808](https://github.com/pybamm-team/PyBaMM/pull/1808))
- Stress-induced diffusion is now a separate model option instead of being automatically included when using the particle mechanics submodels ([#1797](https://github.com/pybamm-team/PyBaMM/pull/1797))
- `Experiment`s with drive cycles can be solved ([#1793](https://github.com/pybamm-team/PyBaMM/pull/1793))
- Added surface area to volume ratio as a factor to the SEI equations ([#1790](https://github.com/pybamm-team/PyBaMM/pull/1790))
- Half-cell SPM and SPMe have been implemented ([#1731](https://github.com/pybamm-team/PyBaMM/pull/1731))

## Bug fixes

- Fixed `sympy` operators for `Arctan` and `Exponential` ([#1786](https://github.com/pybamm-team/PyBaMM/pull/1786))
- Fixed finite volume discretization in spherical polar coordinates ([#1782](https://github.com/pybamm-team/PyBaMM/pull/1782))
- Fixed bug when using `Experiment` with a pouch cell model ([#1707](https://github.com/pybamm-team/PyBaMM/pull/1707))
- Fixed bug when using `Experiment` with a plating model ([#1707](https://github.com/pybamm-team/PyBaMM/pull/1707))
- Fixed hack for potentials in the SPMe model ([#1707](https://github.com/pybamm-team/PyBaMM/pull/1707))

## Breaking changes

- The `chemistry` keyword argument in `ParameterValues` has been deprecated. Use `ParameterValues(chem)` instead of `ParameterValues(chemistry=chem)` ([#1822](https://github.com/pybamm-team/PyBaMM/pull/1822))
- Raise error when trying to convert an `Interpolant` with the "pchip" interpolator to CasADI ([#1791](https://github.com/pybamm-team/PyBaMM/pull/1791))
- Raise error if `Concatenation` is used directly with `Variable` objects (`concatenation` should be used instead) ([#1789](https://github.com/pybamm-team/PyBaMM/pull/1789))
- Made jax, jaxlib and the PyBaMM JaxSolver optional ([#1767](https://github.com/pybamm-team/PyBaMM/pull/1767), [#1803](https://github.com/pybamm-team/PyBaMM/pull/1803))

# [v21.10](https://github.com/pybamm-team/PyBaMM/tree/v21.10) - 2021-10-31

## Features

- Summary variables can now be user-determined ([#1760](https://github.com/pybamm-team/PyBaMM/pull/1760))
- Added `all_first_states` to the `Solution` object for a simulation with experiment ([#1759](https://github.com/pybamm-team/PyBaMM/pull/1759))
- Added a new method (`create_gif`) in `QuickPlot`, `Simulation` and `BatchStudy` to create a GIF of a simulation ([#1754](https://github.com/pybamm-team/PyBaMM/pull/1754))
- Added more examples for the `BatchStudy` class ([#1747](https://github.com/pybamm-team/PyBaMM/pull/1747))
- SEI models can now be included in the half-cell model ([#1705](https://github.com/pybamm-team/PyBaMM/pull/1705))

## Bug fixes

- Half-cell model and lead-acid models can now be simulated with `Experiment`s ([#1759](https://github.com/pybamm-team/PyBaMM/pull/1759))
- Removed in-place modification of the solution objects by `QuickPlot` ([#1747](https://github.com/pybamm-team/PyBaMM/pull/1747))
- Fixed vector-vector multiplication bug that was causing errors in the SPM with constant voltage or power ([#1735](https://github.com/pybamm-team/PyBaMM/pull/1735))

# [v21.9](https://github.com/pybamm-team/PyBaMM/tree/v21.9) - 2021-09-30

## Features

- Added thermal parameters (thermal conductivity, specific heat, etc.) to the `Ecker2015` parameter set from Zhao et al. (2018) and Hales et al. (2019) ([#1683](https://github.com/pybamm-team/PyBaMM/pull/1683))
- Added `plot_summary_variables` to plot and compare summary variables ([#1678](https://github.com/pybamm-team/PyBaMM/pull/1678))
- The DFN model can now be used directly (instead of `BasicDFNHalfCell`) to simulate a half-cell ([#1600](https://github.com/pybamm-team/PyBaMM/pull/1600))

## Breaking changes

- Dropped support for Python 3.6 ([#1696](https://github.com/pybamm-team/PyBaMM/pull/1696))
- The substring 'negative electrode' has been removed from variables related to SEI and lithium plating (e.g. 'Total negative electrode SEI thickness [m]' replaced by 'Total SEI thickness [m]') ([#1654](https://github.com/pybamm-team/PyBaMM/pull/1654))

# [v21.08](https://github.com/pybamm-team/PyBaMM/tree/v21.08) - 2021-08-26

This release introduces:

- the switch to calendar versioning: from now on we will use year.month version number
- sensitivity analysis of solutions with respect to input parameters
- several new models, including many-particle and state-of-health models
- improvement on how CasADI solver's handle events, including a new "fast with events" mode
- several other new features, optimizations, and bug fixes, summarized below

## Features

- Added submodels and functionality for particle-size distributions in the DFN model, including an
  example notebook ([#1602](https://github.com/pybamm-team/PyBaMM/pull/1602))
- Added UDDS and WLTC drive cycles ([#1601](https://github.com/pybamm-team/PyBaMM/pull/1601))
- Added LG M50 (NMC811 and graphite + SiOx) parameter set from O'Regan 2022 ([#1594](https://github.com/pybamm-team/PyBaMM/pull/1594))
- `pybamm.base_solver.solve` function can take a list of input parameters to calculate the sensitivities of the solution with respect to. Alternatively, it can be set to `True` to calculate the sensitivities for all input parameters ([#1552](https://github.com/pybamm-team/PyBaMM/pull/1552))
- Added capability for `quaternary` domains (in addition to `primary`, `secondary` and `tertiary`), increasing the maximum number of domains that a `Symbol` can have to 4. ([#1580](https://github.com/pybamm-team/PyBaMM/pull/1580))
- Tabs can now be placed at the bottom of the cell in 1+1D thermal models ([#1581](https://github.com/pybamm-team/PyBaMM/pull/1581))
- Added temperature dependence on electrode electronic conductivity ([#1570](https://github.com/pybamm-team/PyBaMM/pull/1570))
- `pybamm.base_solver.solve` function can take a list of input parameters to calculate the sensitivities of the solution with respect to. Alternatively, it can be set to `True` to calculate the sensitivities for all input parameters ([#1552](https://github.com/pybamm-team/PyBaMM/pull/1552))
- Added a new lithium-ion model `MPM` or Many-Particle Model, with a distribution of particle sizes in each electrode. ([#1529](https://github.com/pybamm-team/PyBaMM/pull/1529))
- Added 2 new submodels for lithium transport in a size distribution of electrode particles: Fickian diffusion (`FickianSingleSizeDistribution`) and uniform concentration profile (`FastSingleSizeDistribution`). ([#1529](https://github.com/pybamm-team/PyBaMM/pull/1529))
- Added a "particle size" domain to the default lithium-ion geometry, including plotting capabilities (`QuickPlot`) and processing of variables (`ProcessedVariable`). ([#1529](https://github.com/pybamm-team/PyBaMM/pull/1529))
- Added fitted expressions for OCPs for the Chen2020 parameter set ([#1526](https://github.com/pybamm-team/PyBaMM/pull/1497))
- Added `initial_soc` argument to `Simualtion.solve` for specifying the initial SOC when solving a model ([#1512](https://github.com/pybamm-team/PyBaMM/pull/1512))
- Added `print_name` to some symbols ([#1495](https://github.com/pybamm-team/PyBaMM/pull/1495), [#1497](https://github.com/pybamm-team/PyBaMM/pull/1497))
- Added Base Parameters class and SymPy in dependencies ([#1495](https://github.com/pybamm-team/PyBaMM/pull/1495))
- Added a new "reaction-driven" model for LAM from Reniers et al (2019) ([#1490](https://github.com/pybamm-team/PyBaMM/pull/1490))
- Some features ("loss of active material" and "particle mechanics") can now be specified separately for the negative electrode and positive electrode by passing a 2-tuple ([#1490](https://github.com/pybamm-team/PyBaMM/pull/1490))
- `plot` and `plot2D` now take and return a matplotlib Axis to allow for easier customization ([#1472](https://github.com/pybamm-team/PyBaMM/pull/1472))
- `ParameterValues.evaluate` can now return arrays to allow function parameters to be easily evaluated ([#1472](https://github.com/pybamm-team/PyBaMM/pull/1472))
- Added option to save only specific cycle numbers when simulating an `Experiment` ([#1459](https://github.com/pybamm-team/PyBaMM/pull/1459))
- Added capacity-based termination conditions when simulating an `Experiment` ([#1459](https://github.com/pybamm-team/PyBaMM/pull/1459))
- Added "summary variables" to track degradation over several cycles ([#1459](https://github.com/pybamm-team/PyBaMM/pull/1459))
- Added `ElectrodeSOH` model for calculating capacities and stoichiometric limits ([#1459](https://github.com/pybamm-team/PyBaMM/pull/1459))
- Added Batch Study class ([#1455](https://github.com/pybamm-team/PyBaMM/pull/1455))
- Added `ConcatenationVariable`, which is automatically created when variables are concatenated ([#1453](https://github.com/pybamm-team/PyBaMM/pull/1453))
- Added "fast with events" mode for the CasADi solver, which solves a model and finds events more efficiently than "safe" mode. As of PR #1450 this feature is still being tested and "safe" mode remains the default ([#1450](https://github.com/pybamm-team/PyBaMM/pull/1450))

## Optimizations

- Models that mostly use x-averaged quantities (SPM and SPMe) now use x-averaged degradation models ([#1490](https://github.com/pybamm-team/PyBaMM/pull/1490))
- Improved how the CasADi solver's "safe" mode finds events ([#1450](https://github.com/pybamm-team/PyBaMM/pull/1450))
- Perform more automatic simplifications of the expression tree ([#1449](https://github.com/pybamm-team/PyBaMM/pull/1449))
- Reduce time taken to hash a sparse `Matrix` object ([#1449](https://github.com/pybamm-team/PyBaMM/pull/1449))

## Bug fixes

- Fixed bug with `load_function` ([#1675](https://github.com/pybamm-team/PyBaMM/pull/1675))
- Updated documentation to include some previously missing functions, such as `erf` and `tanh` ([#1628](https://github.com/pybamm-team/PyBaMM/pull/1628))
- Fixed reading citation file without closing ([#1620](https://github.com/pybamm-team/PyBaMM/pull/1620))
- Porosity variation for SEI and plating models is calculated from the film thickness rather than from a separate ODE ([#1617](https://github.com/pybamm-team/PyBaMM/pull/1617))
- Fixed a bug where the order of the indexing for the entries of variables discretised using FEM was incorrect ([#1556](https://github.com/pybamm-team/PyBaMM/pull/1556))
- Fix broken module import for spyder when running a script twice ([#1555](https://github.com/pybamm-team/PyBaMM/pull/1555))
- Fixed ElectrodeSOH model for multi-dimensional simulations ([#1548](https://github.com/pybamm-team/PyBaMM/pull/1548))
- Removed the overly-restrictive check "each variable in the algebraic eqn keys must appear in the eqn" ([#1510](https://github.com/pybamm-team/PyBaMM/pull/1510))
- Made parameters importable through pybamm ([#1475](https://github.com/pybamm-team/PyBaMM/pull/1475))

## Breaking changes

- Refactored the `particle` submodel module, with the models having no size distribution now found in `particle.no_distribution`, and those with a size distribution in `particle.size_distribution`. Renamed submodels to indicate the transport model (Fickian diffusion, polynomial profile) and if they are "x-averaged". E.g., `FickianManyParticles` and `FickianSingleParticle` are now `no_distribution.FickianDiffusion` and `no_distribution.XAveragedFickianDiffusion` ([#1602](https://github.com/pybamm-team/PyBaMM/pull/1602))
- Changed sensitivity API. Removed `ProcessedSymbolicVariable`, all sensitivity now handled within the solvers and `ProcessedVariable` ([#1552](https://github.com/pybamm-team/PyBaMM/pull/1552),[#2276](https://github.com/pybamm-team/PyBaMM/pull/2276))
- The `Yang2017` parameter set has been removed as the complete parameter set is not publicly available in the literature ([#1577](https://github.com/pybamm-team/PyBaMM/pull/1577))
- Changed how options are specified for the "loss of active material" and "particle cracking" submodels. "loss of active material" can now be one of "none", "stress-driven", or "reaction-driven", or a 2-tuple for different options in negative and positive electrode. Similarly "particle cracking" (now called "particle mechanics") can now be "none", "swelling only", "swelling and cracking", or a 2-tuple ([#1490](https://github.com/pybamm-team/PyBaMM/pull/1490))
- Changed the variable in the full diffusion model from "Electrolyte concentration" to "Porosity times concentration" ([#1476](https://github.com/pybamm-team/PyBaMM/pull/1476))
- Renamed `lithium-ion` folder to `lithium_ion` and `lead-acid` folder to `lead_acid` in parameters ([#1464](https://github.com/pybamm-team/PyBaMM/pull/1464))

# [v0.4.0](https://github.com/pybamm-team/PyBaMM/tree/v0.4.0) - 2021-03-28

This release introduces:

- several new models, including reversible and irreversible plating submodels, submodels for loss of active material, Yang et al.'s (2017) coupled SEI/plating/pore clogging model, and the Newman-Tobias model
- internal optimizations for solving models, particularly for simulating experiments, with more accurate event detection and more efficient numerical methods and post-processing
- parallel solutions of a model with different inputs
- a cleaner installation process for Mac when installing from PyPI, no longer requiring a Homebrew installation of Sundials
- improved plotting functionality, including adding a new 'voltage component' plot
- several other new features, optimizations, and bug fixes, summarized below

## Features

- Added `NewmanTobias` li-ion battery model ([#1423](https://github.com/pybamm-team/PyBaMM/pull/1423))
- Added `plot_voltage_components` to easily plot the component overpotentials that make up the voltage ([#1419](https://github.com/pybamm-team/PyBaMM/pull/1419))
- Made `QuickPlot` more customizable and added an example ([#1419](https://github.com/pybamm-team/PyBaMM/pull/1419))
- `Solution` objects can now be created by stepping _different_ models ([#1408](https://github.com/pybamm-team/PyBaMM/pull/1408))
- Added Yang et al 2017 model that couples irreversible lithium plating, SEI growth and change in porosity which produces a transition from linear to nonlinear degradation pattern of lithium-ion battery over extended cycles([#1398](https://github.com/pybamm-team/PyBaMM/pull/1398))
- Added support for Python 3.9 and dropped support for Python 3.6. Python 3.6 may still work but is now untested ([#1370](https://github.com/pybamm-team/PyBaMM/pull/1370))
- Added the electrolyte overpotential and Ohmic losses for full conductivity, including surface form ([#1350](https://github.com/pybamm-team/PyBaMM/pull/1350))
- Added functionality to `Citations` to print formatted citations ([#1340](https://github.com/pybamm-team/PyBaMM/pull/1340))
- Updated the way events are handled in `CasadiSolver` for more accurate event location ([#1328](https://github.com/pybamm-team/PyBaMM/pull/1328))
- Added error message if initial conditions are outside the bounds of a variable ([#1326](https://github.com/pybamm-team/PyBaMM/pull/1326))
- Added temperature dependence to density, heat capacity and thermal conductivity ([#1323](https://github.com/pybamm-team/PyBaMM/pull/1323))
- Added temperature dependence to the transference number (`t_plus`) ([#1317](https://github.com/pybamm-team/PyBaMM/pull/1317))
- Added new functionality for `Interpolant` ([#1312](https://github.com/pybamm-team/PyBaMM/pull/1312))
- Added option to express experiments (and extract solutions) in terms of cycles of operating condition ([#1309](https://github.com/pybamm-team/PyBaMM/pull/1309))
- The event time and state are now returned as part of `Solution.t` and `Solution.y` so that the event is accurately captured in the returned solution ([#1300](https://github.com/pybamm-team/PyBaMM/pull/1300))
- Added reversible and irreversible lithium plating models ([#1287](https://github.com/pybamm-team/PyBaMM/pull/1287))
- Reformatted the `BasicDFNHalfCell` to be consistent with the other models ([#1282](https://github.com/pybamm-team/PyBaMM/pull/1282))
- Added option to make the total interfacial current density a state ([#1280](https://github.com/pybamm-team/PyBaMM/pull/1280))
- Added functionality to initialize a model using the solution from another model ([#1278](https://github.com/pybamm-team/PyBaMM/pull/1278))
- Added submodels for active material ([#1262](https://github.com/pybamm-team/PyBaMM/pull/1262))
- Updated solvers' method `solve()` so it can take a list of inputs dictionaries as the `inputs` keyword argument. In this case the model is solved for each input set in the list, and a list of solutions mapping the set of inputs to the solutions is returned. Note that `solve()` can still take a single dictionary as the `inputs` keyword argument. In this case the behaviour is unchanged compared to previous versions.([#1261](https://github.com/pybamm-team/PyBaMM/pull/1261))
- Added composite surface form electrolyte models: `CompositeDifferential` and `CompositeAlgebraic` ([#1207](https://github.com/pybamm-team/PyBaMM/issues/1207))

## Optimizations

- Improved the way an `Experiment` is simulated to reduce solve time (at the cost of slightly higher set-up time) ([#1408](https://github.com/pybamm-team/PyBaMM/pull/1408))
- Add script and workflow to automatically update parameter_sets.py docstrings ([#1371](https://github.com/pybamm-team/PyBaMM/pull/1371))
- Add URLs checker in workflows ([#1347](https://github.com/pybamm-team/PyBaMM/pull/1347))
- The `Solution` class now only creates the concatenated `y` when the user asks for it. This is an optimization step as the concatenation can be slow, especially with larger experiments ([#1331](https://github.com/pybamm-team/PyBaMM/pull/1331))
- If solver method `solve()` is passed a list of inputs as the `inputs` keyword argument, the resolution of the model for each input set is spread across several Python processes, usually running in parallel on different processors. The default number of processes is the number of processors available. `solve()` takes a new keyword argument `nproc` which can be used to set this number a manually.
- Variables are now post-processed using CasADi ([#1316](https://github.com/pybamm-team/PyBaMM/pull/1316))
- Operations such as `1*x` and `0+x` now directly return `x` ([#1252](https://github.com/pybamm-team/PyBaMM/pull/1252))

## Bug fixes

- Fixed a bug on the boundary conditions of `FickianSingleParticle` and `FickianManyParticles` to ensure mass is conserved ([#1421](https://github.com/pybamm-team/PyBaMM/pull/1421))
- Fixed a bug where the `PolynomialSingleParticle` submodel gave incorrect results with "dimensionality" equal to 2 ([#1411](https://github.com/pybamm-team/PyBaMM/pull/1411))
- Fixed a bug where volume averaging in 0D gave the wrong result ([#1411](https://github.com/pybamm-team/PyBaMM/pull/1411))
- Fixed a sign error in the positive electrode ohmic losses ([#1407](https://github.com/pybamm-team/PyBaMM/pull/1407))
- Fixed the formulation of the EC reaction SEI model ([#1397](https://github.com/pybamm-team/PyBaMM/pull/1397))
- Simulations now stop when an experiment becomes infeasible ([#1395](https://github.com/pybamm-team/PyBaMM/pull/1395))
- Added a check for domains in `Concatenation` ([#1368](https://github.com/pybamm-team/PyBaMM/pull/1368))
- Differentiation now works even when the differentiation variable is a constant ([#1294](https://github.com/pybamm-team/PyBaMM/pull/1294))
- Fixed a bug where the event time and state were no longer returned as part of the solution ([#1344](https://github.com/pybamm-team/PyBaMM/pull/1344))
- Fixed a bug in `CasadiSolver` safe mode which crashed when there were extrapolation events but no termination events ([#1321](https://github.com/pybamm-team/PyBaMM/pull/1321))
- When an `Interpolant` is extrapolated an error is raised for `CasadiSolver` (and a warning is raised for the other solvers) ([#1315](https://github.com/pybamm-team/PyBaMM/pull/1315))
- Fixed `Simulation` and `model.new_copy` to fix a bug where changes to the model were overwritten ([#1278](https://github.com/pybamm-team/PyBaMM/pull/1278))

## Breaking changes

- Removed `Simplification` class and `.simplify()` function ([#1369](https://github.com/pybamm-team/PyBaMM/pull/1369))
- All example notebooks in PyBaMM's GitHub repository must now include the command `pybamm.print_citations()`, otherwise the tests will fail. This is to encourage people to use this command to cite the relevant papers ([#1340](https://github.com/pybamm-team/PyBaMM/pull/1340))
- Notation has been homogenised to use positive and negative electrode (instead of cathode and anode). This applies to the parameter folders (now called `'positive_electrodes'` and `'negative_electrodes'`) and the options of `active_material` and `particle_cracking` submodels (now called `'positive'` and `'negative'`) ([#1337](https://github.com/pybamm-team/PyBaMM/pull/1337))
- `Interpolant` now takes `x` and `y` instead of a single `data` entry ([#1312](https://github.com/pybamm-team/PyBaMM/pull/1312))
- Boolean model options ('sei porosity change', 'convection') must now be given in string format ('true' or 'false' instead of True or False) ([#1280](https://github.com/pybamm-team/PyBaMM/pull/1280))
- Operations such as `1*x` and `0+x` now directly return `x`. This can be bypassed by explicitly creating the binary operators, e.g. `pybamm.Multiplication(1, x)` ([#1252](https://github.com/pybamm-team/PyBaMM/pull/1252))
- `'Cell capacity [A.h]'` has been renamed to `'Nominal cell capacity [A.h]'`. `'Cell capacity [A.h]'` will be deprecated in the next release. ([#1352](https://github.com/pybamm-team/PyBaMM/pull/1352))

# [v0.3.0](https://github.com/pybamm-team/PyBaMM/tree/v0.3.0) - 2020-12-01

This release introduces a new aging model for particle mechanics, a new reduced-order model (TSPMe), and a parameter set for A123 LFP cells. Additionally, there have been several backend optimizations to speed up model creation and solving, and other minor features and bug fixes.

## Features

- Added a submodel for particle mechanics ([#1232](https://github.com/pybamm-team/PyBaMM/pull/1232))
- Added a notebook on how to speed up the solver and handle instabilities ([#1223](https://github.com/pybamm-team/PyBaMM/pull/1223))
- Improve string printing of `BinaryOperator`, `Function`, and `Concatenation` objects ([#1223](https://github.com/pybamm-team/PyBaMM/pull/1223))
- Added `Solution.integration_time`, which is the time taken just by the integration subroutine, without extra setups ([#1223](https://github.com/pybamm-team/PyBaMM/pull/1223))
- Added parameter set for an A123 LFP cell ([#1209](https://github.com/pybamm-team/PyBaMM/pull/1209))
- Added variables related to equivalent circuit models ([#1204](https://github.com/pybamm-team/PyBaMM/pull/1204))
- Added the `Integrated` electrolyte conductivity submodel ([#1188](https://github.com/pybamm-team/PyBaMM/pull/1188))
- Added an example script to check conservation of lithium ([#1186](https://github.com/pybamm-team/PyBaMM/pull/1186))
- Added `erf` and `erfc` functions ([#1184](https://github.com/pybamm-team/PyBaMM/pull/1184))

## Optimizations

- Add (optional) smooth approximations for the `Minimum`, `Maximum`, `Heaviside`, and `AbsoluteValue` operators ([#1223](https://github.com/pybamm-team/PyBaMM/pull/1223))
- Avoid unnecessary repeated computations in the solvers ([#1222](https://github.com/pybamm-team/PyBaMM/pull/1222))
- Rewrite `Symbol.is_constant` to be more efficient ([#1222](https://github.com/pybamm-team/PyBaMM/pull/1222))
- Cache shape and size calculations ([#1222](https://github.com/pybamm-team/PyBaMM/pull/1222))
- Only instantiate the geometric, electrical and thermal parameter classes once ([#1222](https://github.com/pybamm-team/PyBaMM/pull/1222))

## Bug fixes

- Quickplot now works when timescale or lengthscale is a function of an input parameter ([#1234](https://github.com/pybamm-team/PyBaMM/pull/1234))
- Fix bug that was slowing down creation of the EC reaction SEI submodel ([#1227](https://github.com/pybamm-team/PyBaMM/pull/1227))
- Add missing separator thermal parameters for the Ecker parameter set ([#1226](https://github.com/pybamm-team/PyBaMM/pull/1226))
- Make sure simulation solves when evaluated timescale is a function of an input parameter ([#1218](https://github.com/pybamm-team/PyBaMM/pull/1218))
- Raise error if saving to MATLAB with variable names that MATLAB can't read, and give option of providing alternative variable names ([#1206](https://github.com/pybamm-team/PyBaMM/pull/1206))
- Raise error if the boundary condition at the origin in a spherical domain is other than no-flux ([#1175](https://github.com/pybamm-team/PyBaMM/pull/1175))
- Fix boundary conditions at r = 0 for Creating Models notebooks ([#1173](https://github.com/pybamm-team/PyBaMM/pull/1173))

## Breaking changes

- The parameters "Positive/Negative particle distribution in x" and "Positive/Negative surface area to volume ratio distribution in x" have been deprecated. Instead, users can provide "Positive/Negative particle radius [m]" and "Positive/Negative surface area to volume ratio [m-1]" directly as functions of through-cell position (x [m]) ([#1237](https://github.com/pybamm-team/PyBaMM/pull/1237))

# [v0.2.4](https://github.com/pybamm-team/PyBaMM/tree/v0.2.4) - 2020-09-07

This release adds new operators for more complex models, some basic sensitivity analysis, and a spectral volumes spatial method, as well as some small bug fixes.

## Features

- Added variables which track the total amount of lithium in the system ([#1136](https://github.com/pybamm-team/PyBaMM/pull/1136))
- Added `Upwind` and `Downwind` operators for convection ([#1134](https://github.com/pybamm-team/PyBaMM/pull/1134))
- Added Getting Started notebook on solver options and changing the mesh. Also added a notebook detailing the different thermal options, and a notebook explaining the steps that occur behind the scenes in the `Simulation` class ([#1131](https://github.com/pybamm-team/PyBaMM/pull/1131))
- Added particle submodel that use a polynomial approximation to the concentration within the electrode particles ([#1130](https://github.com/pybamm-team/PyBaMM/pull/1130))
- Added `Modulo`, `Floor` and `Ceiling` operators ([#1121](https://github.com/pybamm-team/PyBaMM/pull/1121))
- Added DFN model for a half cell ([#1121](https://github.com/pybamm-team/PyBaMM/pull/1121))
- Automatically compute surface area to volume ratio based on particle shape for li-ion models ([#1120](https://github.com/pybamm-team/PyBaMM/pull/1120))
- Added "R-averaged particle concentration" variables ([#1118](https://github.com/pybamm-team/PyBaMM/pull/1118))
- Added support for sensitivity calculations to the casadi solver ([#1109](https://github.com/pybamm-team/PyBaMM/pull/1109))
- Added support for index 1 semi-explicit dae equations and sensitivity calculations to JAX BDF solver ([#1107](https://github.com/pybamm-team/PyBaMM/pull/1107))
- Allowed keyword arguments to be passed to `Simulation.plot()` ([#1099](https://github.com/pybamm-team/PyBaMM/pull/1099))
- Added the Spectral Volumes spatial method and the submesh that it works with ([#900](https://github.com/pybamm-team/PyBaMM/pull/900))

## Bug fixes

- Fixed bug where some parameters were not being set by the `EcReactionLimited` SEI model ([#1136](https://github.com/pybamm-team/PyBaMM/pull/1136))
- Fixed bug on electrolyte potential for `BasicDFNHalfCell` ([#1133](https://github.com/pybamm-team/PyBaMM/pull/1133))
- Fixed `r_average` to work with `SecondaryBroadcast` ([#1118](https://github.com/pybamm-team/PyBaMM/pull/1118))
- Fixed finite volume discretisation of spherical integrals ([#1118](https://github.com/pybamm-team/PyBaMM/pull/1118))
- `t_eval` now gets changed to a `linspace` if a list of length 2 is passed ([#1113](https://github.com/pybamm-team/PyBaMM/pull/1113))
- Fixed bug when setting a function with an `InputParameter` ([#1111](https://github.com/pybamm-team/PyBaMM/pull/1111))

## Breaking changes

- The "fast diffusion" particle option has been renamed "uniform profile" ([#1130](https://github.com/pybamm-team/PyBaMM/pull/1130))
- The modules containing standard parameters are now classes so they can take options
  (e.g. `standard_parameters_lithium_ion` is now `LithiumIonParameters`) ([#1120](https://github.com/pybamm-team/PyBaMM/pull/1120))
- Renamed `quick_plot_vars` to `output_variables` in `Simulation` to be consistent with `QuickPlot`. Passing `quick_plot_vars` to `Simulation.plot()` has been deprecated and `output_variables` should be passed instead ([#1099](https://github.com/pybamm-team/PyBaMM/pull/1099))

# [v0.2.3](https://github.com/pybamm-team/PyBaMM/tree/v0.2.3) - 2020-07-01

This release enables the use of [Google Colab](https://colab.research.google.com/github/pybamm-team/PyBaMM/blob/main/) for running example notebooks, and adds some small new features and bug fixes.

## Features

- Added JAX evaluator, and ODE solver ([#1038](https://github.com/pybamm-team/PyBaMM/pull/1038))
- Reformatted Getting Started notebooks ([#1083](https://github.com/pybamm-team/PyBaMM/pull/1083))
- Reformatted Landesfeind electrolytes ([#1064](https://github.com/pybamm-team/PyBaMM/pull/1064))
- Adapted examples to be run in Google Colab ([#1061](https://github.com/pybamm-team/PyBaMM/pull/1061))
- Added some new solvers for algebraic models ([#1059](https://github.com/pybamm-team/PyBaMM/pull/1059))
- Added `length_scales` attribute to models ([#1058](https://github.com/pybamm-team/PyBaMM/pull/1058))
- Added averaging in secondary dimensions ([#1057](https://github.com/pybamm-team/PyBaMM/pull/1057))
- Added SEI reaction based on Yang et. al. 2017 and reduction in porosity ([#1009](https://github.com/pybamm-team/PyBaMM/issues/1009))

## Optimizations

- Reformatted CasADi "safe" mode to deal with events better ([#1089](https://github.com/pybamm-team/PyBaMM/pull/1089))

## Bug fixes

- Fixed a bug in `InterstitialDiffusionLimited` ([#1097](https://github.com/pybamm-team/PyBaMM/pull/1097))
- Fixed `Simulation` to keep different copies of the model so that parameters can be changed between simulations ([#1090](https://github.com/pybamm-team/PyBaMM/pull/1090))
- Fixed `model.new_copy()` to keep custom submodels ([#1090](https://github.com/pybamm-team/PyBaMM/pull/1090))
- 2D processed variables can now be evaluated at the domain boundaries ([#1088](https://github.com/pybamm-team/PyBaMM/pull/1088))
- Update the default variable points to better capture behaviour in the solid particles in li-ion models ([#1081](https://github.com/pybamm-team/PyBaMM/pull/1081))
- Fix `QuickPlot` to display variables discretised by FEM (in y-z) properly ([#1078](https://github.com/pybamm-team/PyBaMM/pull/1078))
- Add length scales to `EffectiveResistance` models ([#1071](https://github.com/pybamm-team/PyBaMM/pull/1071))
- Allowed for pybamm functions exp, sin, cos, sqrt to be used in expression trees that
  are converted to casadi format ([#1067](https://github.com/pybamm-team/PyBaMM/pull/1067))
- Fix a bug where variables that depend on y and z were transposed in `QuickPlot` ([#1055](https://github.com/pybamm-team/PyBaMM/pull/1055))

## Breaking changes

- `Simulation.specs` and `Simulation.set_defaults` have been deprecated. Users should create a new `Simulation` object for each different case instead ([#1090](https://github.com/pybamm-team/PyBaMM/pull/1090))
- The solution times `t_eval` must now be provided to `Simulation.solve()` when not using an experiment or prescribing the current using drive cycle data ([#1086](https://github.com/pybamm-team/PyBaMM/pull/1086))

# [v0.2.2](https://github.com/pybamm-team/PyBaMM/tree/v0.2.2) - 2020-06-01

New SEI models, simplification of submodel structure, as well as optimisations and general bug fixes.

## Features

- Reformatted `Geometry` and `Mesh` classes ([#1032](https://github.com/pybamm-team/PyBaMM/pull/1032))
- Added arbitrary geometry to the lumped thermal model ([#718](https://github.com/pybamm-team/PyBaMM/issues/718))
- Allowed `ProcessedVariable` to handle cases where `len(solution.t)=1` ([#1020](https://github.com/pybamm-team/PyBaMM/pull/1020))
- Added `BackwardIndefiniteIntegral` symbol ([#1014](https://github.com/pybamm-team/PyBaMM/pull/1014))
- Added `plot` and `plot2D` to enable easy plotting of `pybamm.Array` objects ([#1008](https://github.com/pybamm-team/PyBaMM/pull/1008))
- Updated effective current collector models and added example notebook ([#1007](https://github.com/pybamm-team/PyBaMM/pull/1007))
- Added SEI film resistance as an option ([#994](https://github.com/pybamm-team/PyBaMM/pull/994))
- Added `parameters` attribute to `pybamm.BaseModel` and `pybamm.Geometry` that lists all of the required parameters ([#993](https://github.com/pybamm-team/PyBaMM/pull/993))
- Added tab, edge, and surface cooling ([#965](https://github.com/pybamm-team/PyBaMM/pull/965))
- Added functionality to solver to automatically discretise a 0D model ([#947](https://github.com/pybamm-team/PyBaMM/pull/947))
- Added sensitivity to `CasadiAlgebraicSolver` ([#940](https://github.com/pybamm-team/PyBaMM/pull/940))
- Added `ProcessedSymbolicVariable` class, which can handle symbolic variables (i.e. variables for which the inputs are symbolic) ([#940](https://github.com/pybamm-team/PyBaMM/pull/940))
- Made `QuickPlot` compatible with Google Colab ([#935](https://github.com/pybamm-team/PyBaMM/pull/935))
- Added `BasicFull` model for lead-acid ([#932](https://github.com/pybamm-team/PyBaMM/pull/932))
- Added 'arctan' function ([#973](https://github.com/pybamm-team/PyBaMM/pull/973))

## Optimizations

- Implementing the use of GitHub Actions for CI ([#855](https://github.com/pybamm-team/PyBaMM/pull/855))
- Changed default solver for DAE models to `CasadiSolver` ([#978](https://github.com/pybamm-team/PyBaMM/pull/978))
- Added some extra simplifications to the expression tree ([#971](https://github.com/pybamm-team/PyBaMM/pull/971))
- Changed the behaviour of "safe" mode in `CasadiSolver` ([#956](https://github.com/pybamm-team/PyBaMM/pull/956))
- Sped up model building ([#927](https://github.com/pybamm-team/PyBaMM/pull/927))
- Changed default solver for lead-acid to `CasadiSolver` ([#927](https://github.com/pybamm-team/PyBaMM/pull/927))

## Bug fixes

- Fix a bug where slider plots do not update properly in notebooks ([#1041](https://github.com/pybamm-team/PyBaMM/pull/1041))
- Fix storing and plotting external variables in the solution ([#1026](https://github.com/pybamm-team/PyBaMM/pull/1026))
- Fix running a simulation with a model that is already discretized ([#1025](https://github.com/pybamm-team/PyBaMM/pull/1025))
- Fix CI not triggering for PR. ([#1013](https://github.com/pybamm-team/PyBaMM/pull/1013))
- Fix schedule testing running too often. ([#1010](https://github.com/pybamm-team/PyBaMM/pull/1010))
- Fix doctests failing due to mismatch in unsorted output.([#990](https://github.com/pybamm-team/PyBaMM/pull/990))
- Added extra checks when creating a model, for clearer errors ([#971](https://github.com/pybamm-team/PyBaMM/pull/971))
- Fixed `Interpolant` ids to allow processing ([#962](https://github.com/pybamm-team/PyBaMM/pull/962))
- Fixed a bug in the initial conditions of the potential pair model ([#954](https://github.com/pybamm-team/PyBaMM/pull/954))
- Changed simulation attributes to assign copies rather than the objects themselves ([#952](https://github.com/pybamm-team/PyBaMM/pull/952))
- Added default values to base model so that it works with the `Simulation` class ([#952](https://github.com/pybamm-team/PyBaMM/pull/952))
- Fixed solver to recompute initial conditions when inputs are changed ([#951](https://github.com/pybamm-team/PyBaMM/pull/951))
- Reformatted thermal submodels ([#938](https://github.com/pybamm-team/PyBaMM/pull/938))
- Reformatted electrolyte submodels ([#927](https://github.com/pybamm-team/PyBaMM/pull/927))
- Reformatted convection submodels ([#635](https://github.com/pybamm-team/PyBaMM/pull/635))

## Breaking changes

- Geometry should no longer be given keys 'primary' or 'secondary' ([#1032](https://github.com/pybamm-team/PyBaMM/pull/1032))
- Calls to `ProcessedVariable` objects are now made using dimensional time and space ([#1028](https://github.com/pybamm-team/PyBaMM/pull/1028))
- For variables discretised using finite elements the result returned by calling `ProcessedVariable` is now transposed ([#1020](https://github.com/pybamm-team/PyBaMM/pull/1020))
- Renamed "surface area density" to "surface area to volume ratio" ([#975](https://github.com/pybamm-team/PyBaMM/pull/975))
- Replaced "reaction rate" with "exchange-current density" ([#975](https://github.com/pybamm-team/PyBaMM/pull/975))
- Changed the implementation of reactions in submodels ([#948](https://github.com/pybamm-team/PyBaMM/pull/948))
- Removed some inputs like `T_inf`, `R_g` and activation energies to some of the standard function parameters. This is because each of those inputs is specific to a particular function (e.g. the reference temperature at which the function was measured). To change a property such as the activation energy, users should create a new function, specifying the relevant property as a `Parameter` or `InputParameter` ([#942](https://github.com/pybamm-team/PyBaMM/pull/942))
- The thermal option 'xyz-lumped' has been removed. The option 'thermal current collector' has also been removed ([#938](https://github.com/pybamm-team/PyBaMM/pull/938))
- The 'C-rate' parameter has been deprecated. Use 'Current function [A]' instead. The cell capacity can be accessed as 'Cell capacity [A.h]', and used to calculate current from C-rate ([#952](https://github.com/pybamm-team/PyBaMM/pull/952))

# [v0.2.1](https://github.com/pybamm-team/PyBaMM/tree/v0.2.1) - 2020-03-31

New expression tree node types, models, parameter sets and solvers, as well as general bug fixes and new examples.

## Features

- Store variable slices in model for inspection ([#925](https://github.com/pybamm-team/PyBaMM/pull/925))
- Added LiNiCoO2 parameter set from Ecker et. al. ([#922](https://github.com/pybamm-team/PyBaMM/pull/922))
- Made t_plus (optionally) a function of electrolyte concentration, and added (1 + dlnf/dlnc) to models ([#921](https://github.com/pybamm-team/PyBaMM/pull/921))
- Added `DummySolver` for empty models ([#915](https://github.com/pybamm-team/PyBaMM/pull/915))
- Added functionality to broadcast to edges ([#891](https://github.com/pybamm-team/PyBaMM/pull/891))
- Reformatted and cleaned up `QuickPlot` ([#886](https://github.com/pybamm-team/PyBaMM/pull/886))
- Added thermal effects to lead-acid models ([#885](https://github.com/pybamm-team/PyBaMM/pull/885))
- Added a helper function for info on function parameters ([#881](https://github.com/pybamm-team/PyBaMM/pull/881))
- Added additional notebooks showing how to create and compare models ([#877](https://github.com/pybamm-team/PyBaMM/pull/877))
- Added `Minimum`, `Maximum` and `Sign` operators
  ([#876](https://github.com/pybamm-team/PyBaMM/pull/876))
- Added a search feature to `FuzzyDict` ([#875](https://github.com/pybamm-team/PyBaMM/pull/875))
- Add ambient temperature as a function of time ([#872](https://github.com/pybamm-team/PyBaMM/pull/872))
- Added `CasadiAlgebraicSolver` for solving algebraic systems with CasADi ([#868](https://github.com/pybamm-team/PyBaMM/pull/868))
- Added electrolyte functions from Landesfeind ([#860](https://github.com/pybamm-team/PyBaMM/pull/860))
- Add new symbols `VariableDot`, representing the derivative of a variable wrt time,
  and `StateVectorDot`, representing the derivative of a state vector wrt time
  ([#858](https://github.com/pybamm-team/PyBaMM/issues/858))

## Bug fixes

- Filter out discontinuities that occur after solve times
  ([#941](https://github.com/pybamm-team/PyBaMM/pull/945))
- Fixed tight layout for QuickPlot in jupyter notebooks ([#930](https://github.com/pybamm-team/PyBaMM/pull/930))
- Fixed bug raised if function returns a scalar ([#919](https://github.com/pybamm-team/PyBaMM/pull/919))
- Fixed event handling in `ScipySolver` ([#905](https://github.com/pybamm-team/PyBaMM/pull/905))
- Made input handling clearer in solvers ([#905](https://github.com/pybamm-team/PyBaMM/pull/905))
- Updated Getting started notebook 2 ([#903](https://github.com/pybamm-team/PyBaMM/pull/903))
- Reformatted external circuit submodels ([#879](https://github.com/pybamm-team/PyBaMM/pull/879))
- Some bug fixes to generalize specifying models that aren't battery models, see [#846](https://github.com/pybamm-team/PyBaMM/issues/846)
- Reformatted interface submodels to be more readable ([#866](https://github.com/pybamm-team/PyBaMM/pull/866))
- Removed double-counted "number of electrodes connected in parallel" from simulation ([#864](https://github.com/pybamm-team/PyBaMM/pull/864))

## Breaking changes

- Changed keyword argument `u` for inputs (when evaluating an object) to `inputs` ([#905](https://github.com/pybamm-team/PyBaMM/pull/905))
- Removed "set external temperature" and "set external potential" options. Use "external submodels" option instead ([#862](https://github.com/pybamm-team/PyBaMM/pull/862))

# [v0.2.0](https://github.com/pybamm-team/PyBaMM/tree/v0.2.0) - 2020-02-26

This release introduces many new features and optimizations. All models can now be solved using the pip installation - in particular, the DFN can be solved in around 0.1s. Other highlights include an improved user interface, simulations of experimental protocols (GITT, CCCV, etc), new parameter sets for NCA and LGM50, drive cycles, "input parameters" and "external variables" for quickly solving models with different parameter values and coupling with external software, and general bug fixes and optimizations.

## Features

- Added LG M50 parameter set from Chen 2020 ([#854](https://github.com/pybamm-team/PyBaMM/pull/854))
- Changed rootfinding algorithm to CasADi, scipy.optimize.root still accessible as an option ([#844](https://github.com/pybamm-team/PyBaMM/pull/844))
- Added capacitance effects to lithium-ion models ([#842](https://github.com/pybamm-team/PyBaMM/pull/842))
- Added NCA parameter set ([#824](https://github.com/pybamm-team/PyBaMM/pull/824))
- Added functionality to `Solution` that automatically gets `t_eval` from the data when simulating drive cycles and performs checks to ensure the output has the required resolution to accurately capture the input current ([#819](https://github.com/pybamm-team/PyBaMM/pull/819))
- Added `Citations` object to print references when specific functionality is used ([#818](https://github.com/pybamm-team/PyBaMM/pull/818))
- Updated `Solution` to allow exporting to matlab and csv formats ([#811](https://github.com/pybamm-team/PyBaMM/pull/811))
- Allow porosity to vary in space ([#809](https://github.com/pybamm-team/PyBaMM/pull/809))
- Added functionality to solve DAE models with non-smooth current inputs ([#808](https://github.com/pybamm-team/PyBaMM/pull/808))
- Added functionality to simulate experiments and testing protocols ([#807](https://github.com/pybamm-team/PyBaMM/pull/807))
- Added fuzzy string matching for parameters and variables ([#796](https://github.com/pybamm-team/PyBaMM/pull/796))
- Changed ParameterValues to raise an error when a parameter that wasn't previously defined is updated ([#796](https://github.com/pybamm-team/PyBaMM/pull/796))
- Added some basic models (BasicSPM and BasicDFN) in order to clearly demonstrate the PyBaMM model structure for battery models ([#795](https://github.com/pybamm-team/PyBaMM/pull/795))
- Allow initial conditions in the particle to depend on x ([#786](https://github.com/pybamm-team/PyBaMM/pull/786))
- Added the harmonic mean to the Finite Volume method, which is now used when computing fluxes ([#783](https://github.com/pybamm-team/PyBaMM/pull/783))
- Refactored `Solution` to make it a dictionary that contains all of the solution variables. This automatically creates `ProcessedVariable` objects when required, so that the solution can be obtained much more easily. ([#781](https://github.com/pybamm-team/PyBaMM/pull/781))
- Added notebook to explain broadcasts ([#776](https://github.com/pybamm-team/PyBaMM/pull/776))
- Added a step to discretisation that automatically compute the inverse of the mass matrix of the differential part of the problem so that the underlying DAEs can be provided in semi-explicit form, as required by the CasADi solver ([#769](https://github.com/pybamm-team/PyBaMM/pull/769))
- Added the gradient operation for the Finite Element Method ([#767](https://github.com/pybamm-team/PyBaMM/pull/767))
- Added `InputParameter` node for quickly changing parameter values ([#752](https://github.com/pybamm-team/PyBaMM/pull/752))
- Added submodels for operating modes other than current-controlled ([#751](https://github.com/pybamm-team/PyBaMM/pull/751))
- Changed finite volume discretisation to use exact values provided by Neumann boundary conditions when computing the gradient instead of adding ghost nodes([#748](https://github.com/pybamm-team/PyBaMM/pull/748))
- Added optional R(x) distribution in particle models ([#745](https://github.com/pybamm-team/PyBaMM/pull/745))
- Generalized importing of external variables ([#728](https://github.com/pybamm-team/PyBaMM/pull/728))
- Separated active and inactive material volume fractions ([#726](https://github.com/pybamm-team/PyBaMM/pull/726))
- Added submodels for tortuosity ([#726](https://github.com/pybamm-team/PyBaMM/pull/726))
- Simplified the interface for setting current functions ([#723](https://github.com/pybamm-team/PyBaMM/pull/723))
- Added Heaviside operator ([#723](https://github.com/pybamm-team/PyBaMM/pull/723))
- New extrapolation methods ([#707](https://github.com/pybamm-team/PyBaMM/pull/707))
- Added some "Getting Started" documentation ([#703](https://github.com/pybamm-team/PyBaMM/pull/703))
- Allow abs tolerance to be set by variable for IDA KLU solver ([#700](https://github.com/pybamm-team/PyBaMM/pull/700))
- Added Simulation class ([#693](https://github.com/pybamm-team/PyBaMM/pull/693)) with load/save functionality ([#732](https://github.com/pybamm-team/PyBaMM/pull/732))
- Added interface to CasADi solver ([#687](https://github.com/pybamm-team/PyBaMM/pull/687), [#691](https://github.com/pybamm-team/PyBaMM/pull/691), [#714](https://github.com/pybamm-team/PyBaMM/pull/714)). This makes the SUNDIALS DAE solvers (Scikits and KLU) truly optional (though IDA KLU is recommended for solving the DFN).
- Added option to use CasADi's Algorithmic Differentiation framework to calculate Jacobians ([#687](https://github.com/pybamm-team/PyBaMM/pull/687))
- Added method to evaluate parameters more easily ([#669](https://github.com/pybamm-team/PyBaMM/pull/669))
- Added `Jacobian` class to reuse known Jacobians of expressions ([#665](https://github.com/pybamm-team/PyBaMM/pull/670))
- Added `Interpolant` class to interpolate experimental data (e.g. OCP curves) ([#661](https://github.com/pybamm-team/PyBaMM/pull/661))
- Added interface (via pybind11) to sundials with the IDA KLU sparse linear solver ([#657](https://github.com/pybamm-team/PyBaMM/pull/657))
- Allowed parameters to be set by material or by specifying a particular paper ([#647](https://github.com/pybamm-team/PyBaMM/pull/647))
- Set relative and absolute tolerances independently in solvers ([#645](https://github.com/pybamm-team/PyBaMM/pull/645))
- Added basic method to allow (a part of) the State Vector to be updated with results obtained from another solution or package ([#624](https://github.com/pybamm-team/PyBaMM/pull/624))
- Added some non-uniform meshes in 1D and 2D ([#617](https://github.com/pybamm-team/PyBaMM/pull/617))

## Optimizations

- Now simplifying objects that are constant as soon as they are created ([#801](https://github.com/pybamm-team/PyBaMM/pull/801))
- Simplified solver interface ([#800](https://github.com/pybamm-team/PyBaMM/pull/800))
- Added caching for shape evaluation, used during discretisation ([#780](https://github.com/pybamm-team/PyBaMM/pull/780))
- Added an option to skip model checks during discretisation, which could be slow for large models ([#739](https://github.com/pybamm-team/PyBaMM/pull/739))
- Use CasADi's automatic differentation algorithms by default when solving a model ([#714](https://github.com/pybamm-team/PyBaMM/pull/714))
- Avoid re-checking size when making a copy of an `Index` object ([#656](https://github.com/pybamm-team/PyBaMM/pull/656))
- Avoid recalculating `_evaluation_array` when making a copy of a `StateVector` object ([#653](https://github.com/pybamm-team/PyBaMM/pull/653))

## Bug fixes

- Fixed a bug where current loaded from data was incorrectly scaled with the cell capacity ([#852](https://github.com/pybamm-team/PyBaMM/pull/852))
- Moved evaluation of initial conditions to solver ([#839](https://github.com/pybamm-team/PyBaMM/pull/839))
- Fixed a bug where the first line of the data wasn't loaded when parameters are loaded from data ([#819](https://github.com/pybamm-team/PyBaMM/pull/819))
- Made `graphviz` an optional dependency ([#810](https://github.com/pybamm-team/PyBaMM/pull/810))
- Fixed examples to run with basic pip installation ([#800](https://github.com/pybamm-team/PyBaMM/pull/800))
- Added events for CasADi solver when stepping ([#800](https://github.com/pybamm-team/PyBaMM/pull/800))
- Improved implementation of broadcasts ([#776](https://github.com/pybamm-team/PyBaMM/pull/776))
- Fixed a bug which meant that the Ohmic heating in the current collectors was incorrect if using the Finite Element Method ([#767](https://github.com/pybamm-team/PyBaMM/pull/767))
- Improved automatic broadcasting ([#747](https://github.com/pybamm-team/PyBaMM/pull/747))
- Fixed bug with wrong temperature in initial conditions ([#737](https://github.com/pybamm-team/PyBaMM/pull/737))
- Improved flexibility of parameter values so that parameters (such as diffusivity or current) can be set as functions or scalars ([#723](https://github.com/pybamm-team/PyBaMM/pull/723))
- Fixed a bug where boundary conditions were sometimes handled incorrectly in 1+1D models ([#713](https://github.com/pybamm-team/PyBaMM/pull/713))
- Corrected a sign error in Dirichlet boundary conditions in the Finite Element Method ([#706](https://github.com/pybamm-team/PyBaMM/pull/706))
- Passed the correct dimensional temperature to open circuit potential ([#702](https://github.com/pybamm-team/PyBaMM/pull/702))
- Added missing temperature dependence in electrolyte and interface submodels ([#698](https://github.com/pybamm-team/PyBaMM/pull/698))
- Fixed differentiation of functions that have more than one argument ([#687](https://github.com/pybamm-team/PyBaMM/pull/687))
- Added warning if `ProcessedVariable` is called outside its interpolation range ([#681](https://github.com/pybamm-team/PyBaMM/pull/681))
- Updated installation instructions for Mac OS ([#680](https://github.com/pybamm-team/PyBaMM/pull/680))
- Improved the way `ProcessedVariable` objects are created in higher dimensions ([#581](https://github.com/pybamm-team/PyBaMM/pull/581))

## Breaking changes

- Time for solver should now be given in seconds ([#832](https://github.com/pybamm-team/PyBaMM/pull/832))
- Model events are now represented as a list of `pybamm.Event` ([#759](https://github.com/pybamm-team/PyBaMM/issues/759)
- Removed `ParameterValues.update_model`, whose functionality is now replaced by `InputParameter` ([#801](https://github.com/pybamm-team/PyBaMM/pull/801))
- Removed `Outer` and `Kron` nodes as no longer used ([#777](https://github.com/pybamm-team/PyBaMM/pull/777))
- Moved `results` to separate repositories ([#761](https://github.com/pybamm-team/PyBaMM/pull/761))
- The parameters "Bruggeman coefficient" must now be specified separately as "Bruggeman coefficient (electrolyte)" and "Bruggeman coefficient (electrode)"
- The current classes (`GetConstantCurrent`, `GetUserCurrent` and `GetUserData`) have now been removed. Please refer to the [`change-input-current` notebook](https://github.com/pybamm-team/PyBaMM/blob/main/examples/notebooks/change-input-current.ipynb) for information on how to specify an input current
- Parameter functions must now use pybamm functions instead of numpy functions (e.g. `pybamm.exp` instead of `numpy.exp`), as these are then used to construct the expression tree directly. Generally, pybamm syntax follows numpy syntax; please get in touch if a function you need is missing.
- The current must now be updated by changing "Current function [A]" or "C-rate" instead of "Typical current [A]"

# [v0.1.0](https://github.com/pybamm-team/PyBaMM/tree/v0.1.0) - 2019-10-08

This is the first official version of PyBaMM.
Please note that PyBaMM in still under active development, and so the API may change in the future.

## Features

### Models

#### Lithium-ion

- Single Particle Model (SPM)
- Single Particle Model with electrolyte (SPMe)
- Doyle-Fuller-Newman (DFN) model

with the following optional physics:

- Thermal effects
- Fast diffusion in particles
- 2+1D (pouch cell)

#### Lead-acid

- Leading-Order Quasi-Static model
- First-Order Quasi-Static model
- Composite model
- Full model

with the following optional physics:

- Hydrolysis side reaction
- Capacitance effects
- 2+1D

### Spatial discretisations

- Finite Volume (1D only)
- Finite Element (scikit, 2D only)

### Solvers

- Scipy
- Scikits ODE
- Scikits DAE
- IDA KLU sparse linear solver (Sundials)
- Algebraic (root-finding)<|MERGE_RESOLUTION|>--- conflicted
+++ resolved
@@ -18,11 +18,8 @@
 
 ## Breaking changes
 
-<<<<<<< HEAD
 - Removed "... cation signed stoichiometry" and "... electrons in reaction" parameters, they are now hardcoded. ([#2778](https://github.com/pybamm-team/PyBaMM/pull/2778))
-=======
 - When using `solver.step()`, the first time point in the step is shifted by `pybamm.settings.step_start_offset` (default 1 ns) to avoid having duplicate times in the solution steps from the end of one step and the start of the next. ([#2773](https://github.com/pybamm-team/PyBaMM/pull/2773))
->>>>>>> b483d9ca
 - Renamed "Measured open circuit voltage [V]" to "Surface open-circuit voltage [V]". This variable was calculated from surface particle concentrations, and hence "hid" the overpotential from particle gradients. The new variable "Open-circuit voltage [V]" is calculated from bulk particle concentrations instead. ([#2740](https://github.com/pybamm-team/PyBaMM/pull/2740))
 - Renamed all references to "open circuit" to be "open-circuit" instead. ([#2740](https://github.com/pybamm-team/PyBaMM/pull/2740))
 - Renamed parameter "1 + dlnf/dlnc" to "Thermodynamic factor". ([#2727](https://github.com/pybamm-team/PyBaMM/pull/2727))

--- conflicted
+++ resolved
@@ -20,13 +20,7 @@
 # load parameter values and process model and geometry
 param = model.default_parameter_values
 C_rate = 1
-<<<<<<< HEAD
 param.update({"C-rate": C_rate})
-=======
-param["Typical current [A]"] = (
-    C_rate * 24 * param.evaluate(pybamm.geometric_parameters.A_cc)
-)
->>>>>>> 9d1579c0
 param.process_model(model)
 param.process_geometry(geometry)
 

#
# Test for the Finite Volume Mesh class
#
import pybamm
import numpy as np
import unittest


class TestMesh(unittest.TestCase):
    def test_mesh_creation(self):
        param = pybamm.ParameterValues(
            base_parameters={
                "Negative electrode width": 0.1,
                "Separator width": 0.2,
                "Positive electrode width": 0.3,
            }
        )

        geometry = pybamm.Geometry1DMacro()
        param.process_geometry(geometry)

        # provide mesh properties
        submesh_pts = {
            "negative electrode": {"x": 10},
            "separator": {"x": 10},
            "positive electrode": {"x": 12},
            "negative particle": {"r": 5},
            "positive particle": {"r": 6},
        }
        submesh_types = {
            "negative electrode": pybamm.Uniform1DSubMesh,
            "separator": pybamm.Uniform1DSubMesh,
            "positive electrode": pybamm.Uniform1DSubMesh,
            "negative particle": pybamm.Uniform1DSubMesh,
            "positive particle": pybamm.Uniform1DSubMesh,
        }

        mesh_type = pybamm.Mesh

        # create mesh
        mesh = mesh_type(geometry, submesh_types, submesh_pts)

        # check boundary locations
        self.assertEqual(mesh["negative electrode"][0].edges[0], 0)
        self.assertEqual(mesh["positive electrode"][0].edges[-1], 1)

        # check internal boundary locations
        self.assertEqual(
            mesh["negative electrode"][0].edges[-1], mesh["separator"][0].edges[0]
        )
        self.assertEqual(
            mesh["positive electrode"][0].edges[0], mesh["separator"][0].edges[-1]
        )
        for domain in mesh:
            self.assertEqual(len(mesh[domain][0].edges), len(mesh[domain][0].nodes) + 1)

    def test_mesh_sizes(self):
        param = pybamm.ParameterValues(
            base_parameters={
                "Negative electrode width": 0.1,
                "Separator width": 0.2,
                "Positive electrode width": 0.3,
            }
        )

        geometry = pybamm.Geometry1DMacro()
        param.process_geometry(geometry)

        # provide mesh properties
        submesh_pts = {
            "negative electrode": {"x": 10},
            "separator": {"x": 10},
            "positive electrode": {"x": 12},
            "negative particle": {"r": 5},
            "positive particle": {"r": 6},
        }
        submesh_types = {
            "negative electrode": pybamm.Uniform1DSubMesh,
            "separator": pybamm.Uniform1DSubMesh,
            "positive electrode": pybamm.Uniform1DSubMesh,
            "negative particle": pybamm.Uniform1DSubMesh,
            "positive particle": pybamm.Uniform1DSubMesh,
        }

        mesh_type = pybamm.Mesh

        # create mesh
        mesh = mesh_type(geometry, submesh_types, submesh_pts)
        for domain in mesh:
<<<<<<< HEAD
            # ignore ghost cells for this test
            if "ghost" not in domain:
                self.assertEqual(mesh[domain].npts, submesh_pts[domain]["x"])
                self.assertEqual(len(mesh[domain].edges) - 1, submesh_pts[domain]["x"])
=======
            self.assertEqual(mesh[domain][0].npts, submesh_pts[domain]["x"])
            self.assertEqual(len(mesh[domain][0].edges) - 1, submesh_pts[domain]["x"])
>>>>>>> 845cf058

    def test_combine_submeshes(self):
        param = pybamm.ParameterValues(
            base_parameters={
                "Negative electrode width": 0.1,
                "Separator width": 0.2,
                "Positive electrode width": 0.3,
            }
        )

        geometry = pybamm.Geometry1DMacro()
        param.process_geometry(geometry)

        # provide mesh properties
        submesh_pts = {
            "negative electrode": {"x": 10},
            "separator": {"x": 10},
            "positive electrode": {"x": 12},
            "negative particle": {"r": 5},
            "positive particle": {"r": 6},
        }
        submesh_types = {
            "negative electrode": pybamm.Uniform1DSubMesh,
            "separator": pybamm.Uniform1DSubMesh,
            "positive electrode": pybamm.Uniform1DSubMesh,
            "negative particle": pybamm.Uniform1DSubMesh,
            "positive particle": pybamm.Uniform1DSubMesh,
        }

        mesh_type = pybamm.Mesh

        # create mesh
        mesh = mesh_type(geometry, submesh_types, submesh_pts)

        # create submesh
        submesh = mesh.combine_submeshes("negative electrode", "separator")
        self.assertEqual(submesh[0].edges[0], 0)
        self.assertEqual(submesh[0].edges[-1], mesh["separator"][0].edges[-1])
        self.assertAlmostEqual(
            np.linalg.norm(
                submesh[0].nodes
                - np.concatenate(
                    [mesh["negative electrode"][0].nodes, mesh["separator"][0].nodes]
                )
            ),
            0,
        )
        with self.assertRaises(pybamm.DomainError):
            submesh = mesh.combine_submeshes("negative electrode", "positive electrode")

    def test_ghost_cells(self):
        param = pybamm.ParameterValues(
            base_parameters={
                "Negative electrode width": 0.1,
                "Separator width": 0.2,
                "Positive electrode width": 0.3,
            }
        )

        geometry = pybamm.Geometry1DMacro()
        param.process_geometry(geometry)

        # provide mesh properties
        submesh_pts = {
            "negative electrode": {"x": 10},
            "separator": {"x": 10},
            "positive electrode": {"x": 12},
            "negative particle": {"r": 5},
            "positive particle": {"r": 6},
        }
        submesh_types = {
            "negative electrode": pybamm.Uniform1DSubMesh,
            "separator": pybamm.Uniform1DSubMesh,
            "positive electrode": pybamm.Uniform1DSubMesh,
            "negative particle": pybamm.Uniform1DSubMesh,
            "positive particle": pybamm.Uniform1DSubMesh,
        }

        mesh_type = pybamm.Mesh

        # create mesh
        mesh = mesh_type(geometry, submesh_types, submesh_pts)

        np.testing.assert_array_equal(
            mesh["negative electrode_left ghost cell"][0].edges[1],
            mesh["negative electrode"][0].edges[0],
        )
        np.testing.assert_array_equal(
            mesh["negative electrode_left ghost cell"][0].edges[0],
            -mesh["negative electrode"][0].edges[1],
        )
        np.testing.assert_array_equal(
            mesh["positive electrode_right ghost cell"][0].edges[0],
            mesh["positive electrode"][0].edges[-1],
        )

    def test_multiple_meshes(self):
        param = pybamm.ParameterValues(
            base_parameters={
                "Negative electrode width": 0.1,
                "Separator width": 0.2,
                "Positive electrode width": 0.3,
            }
        )

        geometry = pybamm.Geometry("1+1D micro")
        param.process_geometry(geometry)

        # provide mesh properties
        submesh_pts = {
            "negative particle": {"r": 5, "x": 10},
            "positive particle": {"r": 6, "x": 10},
        }
        submesh_types = {
            "negative particle": pybamm.Uniform1DSubMesh,
            "positive particle": pybamm.Uniform1DSubMesh,
        }

        mesh = pybamm.Mesh(geometry, submesh_types, submesh_pts)

        # check types
        self.assertIsInstance(mesh["negative particle"], list)
        self.assertIsInstance(mesh["positive particle"], list)
        self.assertEqual(len(mesh["negative particle"]), 10)
        self.assertEqual(len(mesh["positive particle"]), 10)

        for i in range(10):
            self.assertIsInstance(mesh["negative particle"][i], pybamm.Uniform1DSubMesh)
            self.assertIsInstance(mesh["positive particle"][i], pybamm.Uniform1DSubMesh)
            self.assertEqual(mesh["negative particle"][i].npts, 5)
            self.assertEqual(mesh["positive particle"][i].npts, 6)


if __name__ == "__main__":
    print("Add -v for more debug output")
    import sys

    if "-v" in sys.argv:
        debug = True
    unittest.main()<|MERGE_RESOLUTION|>--- conflicted
+++ resolved
@@ -87,15 +87,12 @@
         # create mesh
         mesh = mesh_type(geometry, submesh_types, submesh_pts)
         for domain in mesh:
-<<<<<<< HEAD
             # ignore ghost cells for this test
             if "ghost" not in domain:
-                self.assertEqual(mesh[domain].npts, submesh_pts[domain]["x"])
-                self.assertEqual(len(mesh[domain].edges) - 1, submesh_pts[domain]["x"])
-=======
-            self.assertEqual(mesh[domain][0].npts, submesh_pts[domain]["x"])
-            self.assertEqual(len(mesh[domain][0].edges) - 1, submesh_pts[domain]["x"])
->>>>>>> 845cf058
+                self.assertEqual(mesh[domain][0].npts, submesh_pts[domain]["x"])
+                self.assertEqual(
+                    len(mesh[domain][0].edges) - 1, submesh_pts[domain]["x"]
+                )
 
     def test_combine_submeshes(self):
         param = pybamm.ParameterValues(

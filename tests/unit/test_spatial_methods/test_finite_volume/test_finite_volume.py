--- conflicted
+++ resolved
@@ -276,17 +276,10 @@
         disc.set_variable_slices([var])
         grad_eqn_disc = disc.process_symbol(grad_eqn)
 
-<<<<<<< HEAD
-        constant_y = np.ones((combined_submesh[0].npts * len(combined_submesh), 1))
-        np.testing.assert_array_equal(
-            grad_eqn_disc.evaluate(None, constant_y),
-            np.zeros(((combined_submesh[0].npts + 1) * len(combined_submesh), 1)),
-=======
         constant_y = np.ones_like(combined_submesh.nodes[:, np.newaxis])
         np.testing.assert_array_equal(
             grad_eqn_disc.evaluate(None, constant_y),
             np.zeros_like(combined_submesh.edges[:, np.newaxis]),
->>>>>>> 8bce61d2
         )
 
         boundary_conditions = {
@@ -297,28 +290,16 @@
         }
         disc.bcs = boundary_conditions
 
-<<<<<<< HEAD
-        y_linear = np.concatenate([submesh.nodes for submesh in combined_submesh])
-        grad_eqn_disc = disc.process_symbol(grad_eqn)
-        np.testing.assert_array_almost_equal(
-            grad_eqn_disc.evaluate(None, y_linear),
-            np.ones(((combined_submesh[0].npts + 1) * len(combined_submesh), 1)),
-=======
         y_linear = combined_submesh.nodes
         grad_eqn_disc = disc.process_symbol(grad_eqn)
         np.testing.assert_array_almost_equal(
             grad_eqn_disc.evaluate(None, y_linear),
             np.ones_like(combined_submesh.edges[:, np.newaxis]),
->>>>>>> 8bce61d2
         )
 
         # div: test on linear r^2
         # div (grad r^2) = 6
-<<<<<<< HEAD
-        const = 6 * np.ones(combined_submesh[0].npts * len(combined_submesh))
-=======
         const = 6 * np.ones(combined_submesh.npts)
->>>>>>> 8bce61d2
         N = pybamm.grad(var)
         div_eqn = pybamm.div(N)
         boundary_conditions = {
@@ -331,12 +312,7 @@
 
         div_eqn_disc = disc.process_symbol(div_eqn)
         np.testing.assert_array_almost_equal(
-<<<<<<< HEAD
-            div_eqn_disc.evaluate(None, const),
-            np.zeros((combined_submesh[0].npts * len(combined_submesh), 1)),
-=======
             div_eqn_disc.evaluate(None, const), np.zeros((combined_submesh.npts, 1))
->>>>>>> 8bce61d2
         )
 
     def test_p2d_spherical_grad_div_shapes_Dirichlet_bcs(self):
@@ -752,8 +728,8 @@
         }
         disc = pybamm.Discretisation(mesh, spatial_methods)
         # lengths
-        ln = mesh["negative electrode"][0].edges[-1]
-        ls = mesh["separator"][0].edges[-1] - ln
+        ln = mesh["negative electrode"].edges[-1]
+        ls = mesh["separator"].edges[-1] - ln
         lp = 1 - (ln + ls)
 
         var = pybamm.Variable(
@@ -770,10 +746,10 @@
         integral_eqn_disc = disc.process_symbol(integral_eqn)
 
         submesh = mesh["positive particle"]
-        constant_y = np.ones((submesh[0].npts * len(submesh), 1))
+        constant_y = np.ones((submesh.npts * len(submesh), 1))
         np.testing.assert_array_almost_equal(
             integral_eqn_disc.evaluate(None, constant_y),
-            lp * np.ones((submesh[0].npts * mesh["current collector"][0].npts, 1)),
+            lp * np.ones((submesh.npts * mesh["current collector"].npts, 1)),
         )
         linear_y = np.concatenate([sub.nodes for sub in submesh])
         np.testing.assert_array_almost_equal(

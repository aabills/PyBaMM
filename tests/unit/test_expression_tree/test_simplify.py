--- conflicted
+++ resolved
@@ -253,19 +253,6 @@
 
         # B - (A+A) = B - 2*A (#323)
         expr = (b - (a + a)).simplify()
-<<<<<<< HEAD
-        self.assertIsInstance(expr, pybamm.Subtraction)
-        self.assertIsInstance(expr.right, pybamm.Multiplication)
-        self.assertEqual(expr.right.left.id, pybamm.Scalar(2).id)
-        self.assertEqual(expr.right.right.id, a.id)
-
-        # B - (1*A + 2*A) = B - 3*A (#323)
-        expr = (b - (1 * a + 2 * a)).simplify()
-        self.assertIsInstance(expr, pybamm.Subtraction)
-        self.assertIsInstance(expr.right, pybamm.Multiplication)
-        self.assertEqual(expr.right.left.id, pybamm.Scalar(3).id)
-        self.assertEqual(expr.right.right.id, a.id)
-=======
         self.assertIsInstance(expr, pybamm.Addition)
         self.assertIsInstance(expr.right, pybamm.Negate)
         self.assertIsInstance(expr.right.child, pybamm.Multiplication)
@@ -286,7 +273,6 @@
         self.assertIsInstance(expr.right, pybamm.Subtraction)
         self.assertEqual(expr.right.left.id, (-a).id)
         self.assertEqual(expr.right.right.id, c.id)
->>>>>>> 11dbefa4
 
     def test_vector_zero_simplify(self):
         a1 = pybamm.Scalar(0)

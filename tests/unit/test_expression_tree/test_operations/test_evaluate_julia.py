--- conflicted
+++ resolved
@@ -102,8 +102,6 @@
         converter.convert_tree_to_intermediate(expr)
         converter.clear()
         self.assertEqual(converter._intermediate, OrderedDict())
-<<<<<<< HEAD
-=======
 
     def test_pack(self):
         a = pybamm.StateVector(slice(0, 2))
@@ -113,7 +111,6 @@
         y_test = np.random.rand(6)
         pack = pybamm.Pack(expr, 2)
         self.evaluate_and_test_equal(pack.built_model, y_test, decimal=1e-8)
->>>>>>> 7b602d3a
 
     def test_evaluator_julia(self):
         a = pybamm.StateVector(slice(0, 1))

--- conflicted
+++ resolved
@@ -36,18 +36,11 @@
 
     @unittest.skipIf(pybamm.have_scikits_odes(), "scikits.odes not installed")
     def test_default_solver(self):
-<<<<<<< HEAD
-        options = {"thermal": None, "Voltage": "On", "capacitance": True}
-        model = pybamm.lead_acid.surface_form.NewmanTiedemann(options)
-        self.assertIsInstance(model.default_solver, pybamm.ScikitsOdeSolver)
-        options = {"thermal": None, "Voltage": "On", "capacitance": False}
-=======
         options = {"capacitance": "differential"}
-        model = pybamm.lead_acid.NewmanTiedemann(options)
+        model = pybamm.old_lead_acid.OldNewmanTiedemann(options)
         self.assertIsInstance(model.default_solver, pybamm.ScipySolver)
         options = {"capacitance": "algebraic"}
->>>>>>> 94a42785
-        model = pybamm.lead_acid.NewmanTiedemann(options)
+        model = pybamm.old_lead_acid.OldNewmanTiedemann(options)
         self.assertIsInstance(model.default_solver, pybamm.ScikitsDaeSolver)
 
 

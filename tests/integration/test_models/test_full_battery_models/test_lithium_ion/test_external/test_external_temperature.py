#
# Tests for inputting a temperature profile
#
import pybamm
import unittest
import numpy as np


class TestInputLumpedTemperature(unittest.TestCase):
    def test_input_lumped_temperature(self):
        model = pybamm.lithium_ion.SPMe()
        parameter_values = model.default_parameter_values
        # in the default isothermal model, the temperature is everywhere equal
        # to the ambient temperature
        parameter_values["Ambient temperature [K]"] = pybamm.InputParameter(
            "Volume-averaged cell temperature [K]"
        )
        sim = pybamm.Simulation(model)

        t_eval = np.linspace(0, 100, 3)

        T_av = 298

        for i in np.arange(1, len(t_eval) - 1):
            dt = t_eval[i + 1] - t_eval[i]
<<<<<<< HEAD
            external_variables = {"Volume-averaged cell temperature [K]": T_av}
=======
            inputs = {"Volume-averaged cell temperature [K]": T_av}
>>>>>>> 3ce54390
            T_av += 1
            sim.step(dt, inputs=inputs)  # works


if __name__ == "__main__":
    print("Add -v for more debug output")
    import sys

    if "-v" in sys.argv:
        debug = True
    unittest.main()<|MERGE_RESOLUTION|>--- conflicted
+++ resolved
@@ -23,11 +23,7 @@
 
         for i in np.arange(1, len(t_eval) - 1):
             dt = t_eval[i + 1] - t_eval[i]
-<<<<<<< HEAD
-            external_variables = {"Volume-averaged cell temperature [K]": T_av}
-=======
             inputs = {"Volume-averaged cell temperature [K]": T_av}
->>>>>>> 3ce54390
             T_av += 1
             sim.step(dt, inputs=inputs)  # works
 
